--- conflicted
+++ resolved
@@ -235,11 +235,7 @@
                            right_on = self.shift_start_date,
                            direction = 'backward')
         df = self.conform_index(df)
-<<<<<<< HEAD
-        return df
-    
-=======
         return df  
->>>>>>> ddf070bb
+
 
    