# *****************************************************************************
# Â© Copyright IBM Corp. 2018.  All Rights Reserved.
#
# This program and the accompanying materials
# are made available under the terms of the Apache V2.0
# which accompanies this distribution, and is available at
# http://www.apache.org/licenses/LICENSE-2.0
#
# *****************************************************************************

'''
The Built In Functions module contains preinstalled functions
'''

import datetime as dt
import time
from collections import OrderedDict
import numpy as np
import re
import pandas as pd
import logging
import warnings
from sqlalchemy import Column, Integer, String, Float, DateTime, Boolean, func
from .base import (BaseTransformer, BaseEvent, BaseSCDLookup,
                   BaseMetadataProvider, BasePreload, BaseDatabaseLookup,
                   BaseDataSource, BaseDBActivityMerge, BaseSimpleAggregator)

from .ui import (UISingle, UIMultiItem, UIFunctionOutSingle,
                 UISingleItem, UIFunctionOutMulti, UIMulti, UIExpression,
                 UIText)

from .util import adjust_probabilities

logger = logging.getLogger(__name__)
PACKAGE_URL = 'git+https://github.com/ibm-watson-iot/functions.git@'
_IS_PREINSTALLED = True


class ActivityDuration(BaseDBActivityMerge):
    '''
    Merge data from multiple tables containing activities. An activity table
    must have a deviceid, activity_code, start_date and end_date. The
    function returns an activity duration for each selected activity code.
    '''

    _is_instance_level_logged = False

    def __init__(self, table_name, activity_codes, activity_duration=None):
        super().__init__(input_activities=activity_codes,
                         activity_duration=activity_duration)

        self.table_name = table_name
        self.activity_codes = activity_codes
        self.activities_metadata[table_name] = activity_codes
        self.activities_custom_query_metadata = {}

    @classmethod
    def build_ui(cls):
        # define arguments that behave as function inputs
        inputs = []
        inputs.append(UISingle(name='table_name',
                               datatype=str,
                               description='Source table name',
                               ))
        inputs.append(UIMulti(name='activity_codes',
                              datatype=str,
                              description='Comma separated list of activity codes',
                              output_item='activity_duration',
                              is_output_datatype_derived=False,
                              output_datatype=float
                              ))
        outputs = []

        return (inputs, outputs)


class AggregateItems(BaseSimpleAggregator):
    '''
    Use common aggregation methods to aggregate one or more data items
    
    '''

    def __init__(self, input_items, aggregation_function, output_items=None):

        super().__init__()

        self.input_items = input_items
        self.aggregation_function = aggregation_function

        if output_items is None:
            output_items = ['%s_%s' % (x, aggregation_function) for x in self.input_items]

        self.output_items = output_items

    def get_aggregation_method(self):

        out = self.get_available_methods().get(self.aggregation_function, None)
        if out is None:
            raise ValueError('Invalid aggregation function specified: %s'
                             % self.aggregation_function)

        return out

    @classmethod
    def build_ui(cls):

        inputs = []
        inputs.append(UIMultiItem(name='input_items',
                                  datatype=None,
                                  description=('Choose the data items'
                                               ' that you would like to'
                                               ' aggregate'),
                                  output_item='output_items',
                                  is_output_datatype_derived=True
                                  ))

        aggregate_names = list(cls.get_available_methods().keys())

        inputs.append(UISingle(name='aggregation_function',
                               description='Choose aggregation function',
                               values=aggregate_names))

        return (inputs, [])

    @classmethod
    def count_distinct(cls, series):

        return len(series.dropna().unique())

    @classmethod
    def get_available_methods(cls):

        return {
            'sum': 'sum',
            'count': 'count',
            'count_distinct': cls.count_distinct,
            'min': 'min',
            'max': 'max',
            'mean': 'mean',
            'median': 'median',
            'std': 'std',
            'var': 'var',
            'first': 'first',
            'last': 'last',
            'product': 'product'
        }


class AggregateWithExpression(BaseSimpleAggregator):
    '''
    Create aggregation using expression. The calculation is evaluated for
    each data_item selected. The data item will be made available as a
    Pandas Series. Refer to the Pandas series using the local variable named
    "x". The expression must return a scalar value.
    
    Example:
        
    x.max() - x.min()
    
    '''

    def __init__(self, input_items, expression, output_items):
        super().__init__()

        self.input_items = input_items
        self.expression = expression
        self.output_items = output_items

    @classmethod
    def build_ui(cls):
        inputs = []
<<<<<<< HEAD
        inputs.append(UIMultiItem(name='input_items',
                                  datatype=None,
                                  description=('Choose the data items'
                                               ' that you would like to'
                                               ' aggregate'),
                                  output_item='output_items',
                                  is_output_datatype_derived=True
                                  ))

        inputs.append(UIExpression(name='expression',
                                   description='Paste in or type an AS expression',
                                   datatype=str))

        return (inputs, [])

=======
        inputs.append(UIMultiItem(name = 'input_items',
                                  datatype= None,
                                  description = ('Choose the data items'
                                                 ' that you would like to'
                                                 ' aggregate'),
                                  output_item = 'output_items',
                                  is_output_datatype_derived = True
                                          ))
                                  
        inputs.append(UIExpression(name = 'expression',
                               description = 'Paste in or type an AS expression'))
        
        return (inputs,[])
        
>>>>>>> 726e6f2c
    def aggregate(self, x):
        return eval(self.expression)


class AlertExpression(BaseEvent):
    '''
    Create alerts that are triggered when data values reach a particular range.
    '''
<<<<<<< HEAD

    def __init__(self, input_items, expression, alert_name):
        self.input_items = input_items
=======
    def __init__(self, expression , alert_name):
>>>>>>> 726e6f2c
        self.expression = expression
        self.alert_name = alert_name
        super().__init__()

    def _calc(self, df):
        '''
        unused
        '''
        return df

    def execute(self, df):
        c = self._entity_type.get_attributes_dict()
        df = df.copy()
        if '${' in self.expression:
            expr = re.sub(r"\$\{(\w+)\}", r"df['\1']", self.expression)
            msg = 'Expression converted to %s. ' % expr
        else:
            expr = self.expression
            msg = 'Expression (%s). ' % expr
        self.trace_append(msg)
        df[self.alert_name] = np.where(eval(expr), True, None)
        return df

    def get_input_items(self):
        items = self.get_expression_items(self.expression)
        return items

    @classmethod
    def build_ui(cls):
        # define arguments that behave as function inputs
        inputs = []
<<<<<<< HEAD
        inputs.append(UIMultiItem(name='input_items',
                                  datatype=None,
                                  description='Input items'
                                  ))
        inputs.append(UIExpression(name='expression',
                                   datatype=str,
                                   description="Define alert expression using pandas systax. "
                                               "Example: df['inlet_temperature']>50"
                                   ))
        # define arguments that behave as function outputs
        outputs = []
        outputs.append(UIFunctionOutSingle(name='alert_name',
                                           datatype=bool,
                                           description='Output of alert function'
                                           ))
        return (inputs, outputs)


=======
        inputs.append(UIExpression(name = 'expression',
                                              description = "Define alert expression using pandas systax. Example: df['inlet_temperature']>50"
                                              ))
        #define arguments that behave as function outputs
        outputs = []
        outputs.append(UIFunctionOutSingle(name = 'alert_name',
                                           datatype=bool,
                                           description='Output of alert function'
                                          ))
        return (inputs,outputs)    
    
    
>>>>>>> 726e6f2c
class AlertOutOfRange(BaseEvent):
    """
    Fire alert when metric exceeds an upper threshold or drops below a lower_theshold. Specify at least one threshold.
    """
<<<<<<< HEAD

    def __init__(self, input_item, lower_threshold=None, upper_threshold=None,
                 output_alert_upper='output_alert_upper', output_alert_lower='output_alert_lower'):

=======
    
    def __init__ (self,input_item,
                  lower_threshold=None,
                  upper_threshold=None,
                  output_alert_upper = 'output_alert_upper',
                  output_alert_lower = 'output_alert_lower'):
        
>>>>>>> 726e6f2c
        self.input_item = input_item
        if not lower_threshold is None:
            lower_threshold = float(lower_threshold)
        self.lower_threshold = lower_threshold
        if not upper_threshold is None:
            upper_threshold = float(upper_threshold)
        self.upper_threshold = upper_threshold
        self.output_alert_lower = output_alert_lower
        self.output_alert_upper = output_alert_upper
        super().__init__()

    def _calc(self, df):
        '''
        unused
        '''

    def execute(self, df):
        c = self._entity_type.get_attributes_dict()
        df = df.copy()
        df[self.output_alert_upper] = False
        df[self.output_alert_lower] = False

        if not self.lower_threshold is None:
            df[self.output_alert_lower] = np.where(df[self.input_item] <= self.lower_threshold, True, None)
        if not self.upper_threshold is None:
            df[self.output_alert_upper] = np.where(df[self.input_item] >= self.upper_threshold, True, None)

        return df

    @classmethod
    def build_ui(cls):
        # define arguments that behave as function inputs
        inputs = []
        inputs.append(UISingleItem(name='input_item',
                                   datatype=None,
                                   description='Item to alert on'
                                   ))
        inputs.append(UISingle(name='lower_threshold',
                               datatype=float,
                               description='Alert when item value is lower than this value',
                               required=False,
                               ))
        inputs.append(UISingle(name='upper_threshold',
                               datatype=float,
                               description='Alert when item value is higher than this value',
                               required=False,
                               ))
        # define arguments that behave as function outputs
        outputs = []
        outputs.append(UIFunctionOutSingle(name='output_alert_lower',
                                           datatype=bool,
                                           description='Output of alert function'
                                           ))
        outputs.append(UIFunctionOutSingle(name='output_alert_upper',
                                           datatype=bool,
                                           description='Output of alert function'
                                           ))

        return (inputs, outputs)


class AlertHighValue(BaseEvent):
    """
    Fire alert when metric exceeds an upper threshold'.
    """

    def __init__(self, input_item, upper_threshold=None,
                 alert_name='alert_name', ):
        self.input_item = input_item
        self.upper_threshold = float(upper_threshold)
        self.alert_name = alert_name
        super().__init__()

    def _calc(self, df):
        '''
        unused
        '''

    def execute(self, df):
        c = self._entity_type.get_attributes_dict()
        df = df.copy()
        df[self.alert_name] = np.where(df[self.input_item] >= self.upper_threshold, True, None)

        return df

    @classmethod
    def build_ui(cls):
        # define arguments that behave as function inputs
        inputs = []
        inputs.append(UISingleItem(name='input_item',
                                   datatype=None,
                                   description='Item to alert on'
                                   ))
        inputs.append(UISingle(name='upper_threshold',
                               datatype=float,
                               description='Alert when item value is higher than this value'
                               ))
        # define arguments that behave as function outputs
        outputs = []
        outputs.append(UIFunctionOutSingle(name='alert_name',
                                           datatype=bool,
                                           description='Output of alert function'
                                           ))
        return (inputs, outputs)

    def _getMetadata(self, df=None, new_df=None, inputs=None, outputs=None, constants=None):
        return self.build_ui()


class AlertLowValue(BaseEvent):
    """
    Fire alert when metric goes below a threshold'.
    """

    def __init__(self, input_item, lower_threshold=None,
                 alert_name='alert_name', ):
        self.input_item = input_item
        self.lower_threshold = float(lower_threshold)
        self.alert_name = alert_name
        super().__init__()

    def _calc(self, df):
        '''
        unused
        '''
        return df

    def execute(self, df):
        c = self._entity_type.get_attributes_dict()
        df = df.copy()
        df[self.alert_name] = np.where(df[self.input_item] <= self.lower_threshold, True, None)

        return df

    @classmethod
    def build_ui(cls):
        # define arguments that behave as function inputs
        inputs = []
        inputs.append(UISingleItem(name='input_item',
                                   datatype=None,
                                   description='Item to alert on'
                                   ))
        inputs.append(UISingle(name='lower_threshold',
                               datatype=float,
                               description='Alert when item value is lower than this value'
                               ))
        # define arguments that behave as function outputs
        outputs = []
        outputs.append(UIFunctionOutSingle(name='alert_name',
                                           datatype=bool,
                                           description='Output of alert function'
                                           ))
        return (inputs, outputs)


class AutoTest(BaseTransformer):
    '''
    Test the results of pipeline execution against a known test dataset. 
    The test will compare calculated values with values in the test dataset.
    Discepancies will the written to a test output file.
    
    Note: This function is experimental
    '''

    def __init__(self, test_datset_name, columns_to_test, result_col='test_result'):
        super().__init__()

        self.test_datset_name = test_datset_name
        self.columns_to_test = columns_to_test
        self.result_col = result_col

    def execute(self, df):
        db = self.get_db()
        bucket = self.get_bucket_name()

        file = db.cos_load(filename=self.test_datset_name,
                           bucket=bucket,
                           binary=False)

    @classmethod
    def build_ui(cls):
        # define arguments that behave as function inputs
        inputs = OrderedDict()
        inputs['test_datset_name'] = UISingle(name='test_datset_name',
                                              datatype=str,
                                              description=('Name of cos object containing'
                                                           ' test data. Object is a pickled '
                                                           ' dataframe. Object must be placed '
                                                           ' in the bos_runtime_bucket')
                                              )
        inputs['columns_to_test'] = UIMultiItem(name='input_items',
                                                datatype=None,
                                                description=('Choose the data items that'
                                                             ' you would like to compare')
                                                )
        outputs = OrderedDict()

        return (inputs, outputs)


class Coalesce(BaseTransformer):
    """
    Return first non-null value from a list of data items.
    """

    def __init__(self, data_items, output_item='output_item'):
        super().__init__()
        self.data_items = data_items
        self.output_item = output_item

    def execute(self, df):
        df[self.output_item] = df[self.data_items].bfill(axis=1).iloc[:, 0]

        return df

    @classmethod
    def build_ui(cls):
        # define arguments that behave as function inputs
        inputs = []
        inputs.append(UIMultiItem('data_items'))
        # define arguments that behave as function outputs
        outputs = []
        outputs.append(UIFunctionOutSingle('output_item',
                                           datatype=float))

        return (inputs, outputs)


class CoalesceDimension(BaseTransformer):
    """
    Return first non-null value from a list of data items.
    """

    def __init__(self, data_items, output_item='output_item'):
        super().__init__()
        self.data_items = data_items
        self.output_item = output_item

    def execute(self, df):
        df[self.output_item] = df[self.data_items].bfill(axis=1).iloc[:, 0]

        return df

    @classmethod
    def build_ui(cls):
        # define arguments that behave as function inputs
        inputs = []
        inputs.append(UIMultiItem('data_items'))
        # define arguments that behave as function outputs
        outputs = []
        outputs.append(UIFunctionOutSingle('output_item',
                                           datatype=str,
                                           tags=['DIMENSION']))

        return (inputs, outputs)


class ConditionalItems(BaseTransformer):
    """
    Return null unless a condition is met.
    eg. if df["sensor_is_valid"]==True then deliver the value of df["temperature"] else deliver Null
    """

    def __init__(self, conditional_expression, conditional_items, output_items=None):

        super().__init__()
        self.conditional_expression = self.parse_expression(conditional_expression)
        self.conditional_items = conditional_items
        if output_items is None:
            output_items = ['conditional_%s' % x for x in conditional_items]
        self.output_items = output_items

    def execute(self, df):
        c = self._entity_type.get_attributes_dict()
        df = df.copy()
        result = eval(self.conditional_expression)
        for i, o in enumerate(self.conditional_items):
            df[self.output_items[i]] = np.where(result, df[o], None)
        return df

    @classmethod
    def build_ui(cls):
        # define arguments that behave as function inputs
        inputs = []
        inputs.append(UIExpression(
<<<<<<< HEAD
            name='conditional_expression',
            datatype=str,
            description="expression that returns a True/False value, eg. if df['sensor_is_valid']==True"
        ))
=======
                name = 'conditional_expression',
                description = "expression that returns a True/False value, eg. if df['sensor_is_valid']==True"
                ))
>>>>>>> 726e6f2c
        inputs.append(UIMultiItem(
            name='conditional_items',
            datatype=None,
            description='Data items that have conditional values, e.g. temp and pressure'
        ))
        # define arguments that behave as function outputs
        outputs = []
        outputs.append(UIFunctionOutMulti(name='output_items',
                                          cardinality_from='conditional_items',
                                          is_datatype_derived=False,
                                          description='Function output items'
                                          ))

        return (inputs, outputs)

    def get_input_items(self):
        items = self.get_expression_items(self.conditional_expression)
        return items


class DateDifference(BaseTransformer):
    """
    Calculate the difference between two date data items in days,ie: ie date_2 - date_1
    """

    def __init__(self, date_1, date_2, num_days='num_days'):

        super().__init__()
        self.date_1 = date_1
        self.date_2 = date_2
        self.num_days = num_days
<<<<<<< HEAD

    def execute(self, df):

        if self.date_1 is None:
=======
        
    def execute(self,df):
        
        if self.date_1 is None or self.date_1 == self._entity_type._timestamp:
>>>>>>> 726e6f2c
            ds_1 = self.get_timestamp_series(df)
            if isinstance(ds_1, pd.DatetimeIndex):
                ds_1 = pd.Series(data=ds_1, index=df.index)
            ds_1 = pd.to_datetime(ds_1)
        else:
            ds_1 = df[self.date_1]
<<<<<<< HEAD

        if self.date_2 is None:
=======
            
        if self.date_2 is None or self.date_2 == self._entity_type._timestamp:
>>>>>>> 726e6f2c
            ds_2 = self.get_timestamp_series(df)
            if isinstance(ds_2, pd.DatetimeIndex):
                ds_2 = pd.Series(data=ds_2, index=df.index)
            ds_2 = pd.to_datetime(ds_2)
        else:
            ds_2 = df[self.date_2]

        df[self.num_days] = (ds_2 - ds_1). \
                                dt.total_seconds() / (60 * 60 * 24)

        return df

    @classmethod
    def build_ui(cls):
        '''
        Registration metadata
        '''
        # define arguments that behave as function inputs
        inputs = []
        inputs.append(UISingleItem(name='date_1',
                                   datatype=dt.datetime,
                                   required=False,
                                   description=('Date data item. Use timestamp'
                                                ' if no date specified')
                                   ))
        inputs.append(UISingleItem(name='date_2',
                                   datatype=dt.datetime,
                                   required=False,
                                   description=('Date data item. Use timestamp'
                                                ' if no date specified')
                                   ))
        # define arguments that behave as function outputs
        outputs = []
        outputs.append(
            UIFunctionOutSingle(
<<<<<<< HEAD
                name='num_days',
                datatype=dt.datetime,
                description='Number of days')
        )

        return (inputs, outputs)
=======
                    name = 'num_days',
                    datatype=float,
                    description='Number of days')
            )
                
        return (inputs,outputs) 
>>>>>>> 726e6f2c


class DateDifferenceReference(BaseTransformer):
    """
    Calculate the difference between a data item and a reference value,
    ie: ie ref_date - date_1
    """

    def __init__(self, date_1, ref_date, num_days='num_days'):

        super().__init__()
        self.date_1 = date_1
        
        if isinstance(ref_date,int):
            ref_date = dt.datetime.fromtimestamp(ref_date)
        
        self.ref_date = ref_date
        self.num_days = num_days
<<<<<<< HEAD

    def execute(self, df):

        if self.date_1 is None:
=======
        
        
    def execute(self,df):
        
        if self.date_1 is None or self.date_1 == self._entity_type._timestamp:
>>>>>>> 726e6f2c
            ds_1 = self.get_timestamp_series(df)
            if isinstance(ds_1, pd.DatetimeIndex):
                ds_1 = pd.Series(data=ds_1, index=df.index)
            ds_1 = pd.to_datetime(ds_1)
        else:
            ds_1 = df[self.date_1]

        df[self.num_days] = (self.ref_date - ds_1). \
                                dt.total_seconds() / (60 * 60 * 24)

        return df

    @classmethod
    def build_ui(cls):
        '''
        Registration metadata
        '''
        # define arguments that behave as function inputs
        inputs = []
        inputs.append(UISingleItem(name='date_1',
                                   datatype=dt.datetime,
                                   required=False,
                                   description=('Date data item. Use timestamp'
                                                ' if no date specified')
                                   )
                      )
        inputs.append(UISingle(name='ref_date',
                               datatype=dt.datetime,
                               description='Date value'
                               )
                      )
        # define arguments that behave as function outputs
        outputs = []
        outputs.append(
            UIFunctionOutSingle(
<<<<<<< HEAD
                name='num_days',
                datatype=dt.datetime,
                description='Number of days')
        )

        return (inputs, outputs)


=======
                    name = 'num_days',
                    datatype=float,
                    description='Number of days')
            )
                
        return (inputs,outputs) 
    
>>>>>>> 726e6f2c
class DateDifferenceConstant(BaseTransformer):
    """
    Calculate the difference between a data item and a constant_date,
    ie: ie constant_date - date_1
    """

    def __init__(self, date_1, date_constant, num_days='num_days'):

        super().__init__()
        self.date_1 = date_1
        self.date_constant = date_constant
        self.num_days = num_days
<<<<<<< HEAD

    def execute(self, df):

        if self.date_1 is None:
=======
        
    def execute(self,df):
        
        if self.date_1 is None or self.date_1 == self._entity_type._timestamp:
>>>>>>> 726e6f2c
            ds_1 = self.get_timestamp_series(df)
            if isinstance(ds_1, pd.DatetimeIndex):
                ds_1 = pd.Series(data=ds_1, index=df.index)
            ds_1 = pd.to_datetime(ds_1)
        else:
            ds_1 = df[self.date_1]

        c = self._entity_type.get_attributes_dict()
        constant_value = c[self.date_constant]
        ds_2 = pd.Series(data=constant_value, index=df.index)
        ds_2 = pd.to_datetime(ds_2)
        df[self.num_days] = (ds_2 - ds_1). \
                                dt.total_seconds() / (60 * 60 * 24)

        return df

    @classmethod
    def build_ui(cls):
        '''
        Registration metadata
        '''
        # define arguments that behave as function inputs
        inputs = []
        inputs.append(UISingleItem(name='date_1',
                                   datatype=dt.datetime,
                                   required=False,
                                   description=('Date data item. Use timestamp'
                                                ' if no date specified')
                                   ))
        inputs.append(UISingle(name='date_constant',
                               datatype=str,
                               description='Name of datetime constant'
                               ))
        # define arguments that behave as function outputs
        outputs = []
        outputs.append(
            UIFunctionOutSingle(
<<<<<<< HEAD
                name='num_days',
                datatype=dt.datetime,
                description='Number of days')
        )

        return (inputs, outputs)

=======
                    name = 'num_days',
                    datatype=float,
                    description='Number of days')
            )
                
        return (inputs,outputs)    
>>>>>>> 726e6f2c

class DatabaseLookup(BaseDatabaseLookup):
    """
    Lookup columns from a database table. The lookup is time invariant. Lookup key column names
    must match data items names. Example: Lookup EmployeeCount and Country from a Company lookup
    table that is keyed on country_code.
    """

    # create the table and populate it using the data dict
    _auto_create_lookup_table = False

    def __init__(self, lookup_table_name, lookup_keys, lookup_items, parse_dates=None, output_items=None):
        super().__init__(
            lookup_table_name=lookup_table_name,
            lookup_keys=lookup_keys,
            lookup_items=lookup_items,
            parse_dates=parse_dates,
            output_items=output_items
        )

    @classmethod
    def build_ui(cls):
        '''
        Registration metadata
        '''
        # define arguments that behave as function inputs
        inputs = []
        inputs.append(UISingle(name='lookup_table_name',
                               datatype=str,
                               description='Table name to perform lookup against'
                               )),
        inputs.append(UIMulti(name='lookup_keys',
                              datatype=str,
                              description='Data items to use as a key to the lookup'
                              ))
        inputs.append(UIMulti(name='lookup_items',
                              datatype=str,
                              description='columns to return from the lookup'
                              )),
        inputs.append(UIMulti(name='parse_dates',
                              datatype=str,
                              description='columns that should be converted to dates',
                              required=False
                              ))
        # define arguments that behave as function outputs
        outputs = []
        outputs.append(UIFunctionOutMulti(name='output_items',
                                          cardinality_from='lookup_items',
                                          is_datatype_derived=False,
                                          description='Function output items',
                                          tags=['DIMENSION']
                                          ))
        return (inputs, outputs)

    def get_item_values(self, arg):
        raise NotImplementedError(
            'No items values available for generic database lookup function. Implement a specific one '
            'for each table to define item values. ')


class DeleteInputData(BasePreload):
    '''
    Delete data from time series input table for entity type
    '''

    def __init__(self, dummy_items, older_than_days, output_item='output_item'):
        super().__init__(dummy_items=dummy_items)
        self.older_than_days = older_than_days
        self.output_item = output_item

    def execute(self, df=None, start_ts=None, end_ts=None, entities=None):
        entity_type = self.get_entity_type()
        self.get_db().delete_data(table_name=entity_type.name,
<<<<<<< HEAD
                                  schema=entity_type._db_schema,
                                  timestamp='evt_timestamp',
                                  older_than_days=self.older_than_days)
        msg = 'Deleted data for %s' % (self._entity_type.name)
=======
                                  schema = entity_type._db_schema, 
                                  timestamp= entity_type._timestamp,
                                  older_than_days = self.older_than_days)
        msg = 'Deleted data for %s' %(self._entity_type.name)
>>>>>>> 726e6f2c
        logger.debug(msg)
        return True

    @classmethod
    def build_ui(cls):
        '''
        Registration metadata
        '''
        # define arguments that behave as function inputs
        inputs = []
        inputs.append(UIMultiItem(name='dummy_items',
                                  datatype=None,
                                  description='Dummy data items'
                                  ))
        inputs.append(UISingle(name='older_than_days',
                               datatype=float,
                               description='Delete data older than this many days'
                               ))
        # define arguments that behave as function outputs
        outputs = []
        outputs.append(UIFunctionOutSingle(
            name='output_item', datatype=bool, description='Returns a status flag of True when executed')
        )

        return (inputs, outputs)


class DropNull(BaseMetadataProvider):
    '''
    Drop any row that has all null metrics
    '''

    def __init__(self, exclude_items, drop_all_null_rows=True, output_item='drop_nulls'):
        kw = {'_custom_exclude_col_from_auto_drop_nulls': exclude_items,
              '_drop_all_null_rows': drop_all_null_rows}
        super().__init__(dummy_items=exclude_items, output_item=output_item, **kw)
        self.exclude_items = exclude_items
        self.drop_all_null_rows = drop_all_null_rows

    @classmethod
    def build_ui(cls):
        '''
        Registration metadata
        '''
        # define arguments that behave as function inputs
        inputs = []
        inputs.append(UIMultiItem(name='exclude_items',
                                  datatype=None,
                                  description='Ignore non-null values in these columns when dropping rows'
                                  ))
        inputs.append(UISingle(name='drop_all_null_rows',
                               datatype=bool,
                               description='Enable or disable drop of all null rows'
                               ))
        # define arguments that behave as function outputs
        outputs = []
        outputs.append(UIFunctionOutSingle(name='output_item',
                                           datatype=bool,
                                           description='Returns a status flag of True when executed'))

        return (inputs, outputs)


class EntityDataGenerator(BasePreload):
    """
    Automatically load the entity input data table using new generated data.
    Time series columns defined on the entity data table will be populated
    with random data.
    
    Optional parameters:
        
    freq: pandas frequency string. Time series frequency.
    scd_frequency: pandas frequency string.  Dimension change frequency.
    activity_frequency: pandas frequency string. Activity frequency.
    activities = dict keyed on activity name containing list of activities codes
    scds = dict keyes on scd property name containing list of string domain items
    data_item_mean: dict keyed by data item name. Mean value.
    data_item_sd: dict keyed by data item name. Standard deviation.
    data_item_domain: dictionary keyed by data item name. List of values.
    drop_existing: bool. Drop existing input tables and generate new for each run.
        
    """

    is_data_generator = True
    freq = '5min'
    scd_frequency = '1D'
    activity_frequency = '3D'
    start_entity_id = 73000  # used to build entity ids
    auto_entity_count = 5  # default number of entities to generate data fo
    data_item_mean = None
    data_item_sd = None
    data_item_domain = None
    activities = None
    scds = None
    drop_existing = False

    # ids of entities to generate. Change the value of the range() function to change the number of entities

    def __init__(self, ids=None,
                 output_item='entity_data_generator',
                 **parameters):
        if ids is None:
            ids = self.get_entity_ids()
        super().__init__(dummy_items=[], output_item=output_item)
        self.ids = ids
        self.set_params(**parameters)
        if self.data_item_mean is None:
            self.data_item_mean = {}
        if self.data_item_sd is None:
            self.data_item_sd = {}
        if self.data_item_domain is None:
            self.data_item_domain = {}
        if self.activities is None:
            self.activities = {}
        if self.scds is None:
            self.scds = {}

    def execute(self,
                df,
                start_ts=None,
                end_ts=None,
                entities=None):

        # Define simulation related metadata on the entity type

        if entities is None:
            entities = self.ids

        # Add scds
        for key, values in list(self.scds.items()):
            self._entity_type.add_slowly_changing_dimension(
                key, String())
            self.data_item_domain[key] = values

        # Add activities metadata to entity type        
        for key, codes in list(self.activities.items()):
            name = '%s_%s' % (self._entity_type.name, key)
            self._entity_type.add_activity_table(name, codes)

        # Generate data

        if not start_ts is None:
            seconds = (dt.datetime.utcnow() - start_ts).total_seconds()
        else:
            seconds = pd.to_timedelta(self.freq).total_seconds()

        df = self._entity_type.generate_data(
            entities=entities,
            days=0,
            seconds=seconds,
            freq=self.freq,
            scd_freq=self.scd_frequency,
            write=True,
            data_item_mean=self.data_item_mean,
            data_item_sd=self.data_item_sd,
            data_item_domain=self.data_item_domain,
            drop_existing=self.drop_existing)

        kw = {'rows_generated': len(df.index),
              'start_ts': start_ts,
              'seconds': seconds}
        self.trace_append(msg='%s Generated data. ' % self.__class__.__name__, df=df, **kw)

        return True

    def get_entity_ids(self):
        '''
        Generate a list of entity ids
        '''
        ids = [str(73000 + x) for x in list(range(5))]
        return (ids)

    @classmethod
    def build_ui(cls):
        '''
        Registration metadata
        '''
        # define arguments that behave as function inputs
        inputs = []
        inputs.append(UIMulti(name='ids',
                              datatype=str,
                              description='Comma separate list of entity ids, e.g: X902-A01,X902-A03'
                              )
                      )
        # define arguments that behave as function outputs
        outputs = []
        outputs.append(UIFunctionOutSingle(name='output_item',
                                           datatype=bool,
                                           description='Returns a status flag of True when executed'))

        return (inputs, outputs)


class EntityFilter(BaseMetadataProvider):
    '''
    Filter data retrieval queries to retrieve only data for the entity ids
    included in the filter
    '''

    def __init__(self, entity_list, output_item='is_filter_set'):
        dummy_items = ['deviceid']
        kwargs = {'_entity_filter_list': entity_list
                  }
        super().__init__(dummy_items, output_item=output_item, **kwargs)
        self.entity_list = entity_list

    @classmethod
    def build_ui(cls):
        '''
        Registration metadata
        '''
        # define arguments that behave as function inputs
        inputs = []
        inputs.append(UIMulti(name='entity_list',
                              datatype=str,
                              description='comma separated list of entity ids'
                              ))
        # define arguments that behave as function outputs
        outputs = []
        outputs.append(UIFunctionOutSingle(name='output_item',
                                           datatype=bool,
                                           description='Returns a status flag of True when executed'))

        return (inputs, outputs)


class PythonExpression(BaseTransformer):
    '''
    Create a new item from an expression involving other items
    '''

    def __init__(self, expression, output_name):
        self.output_name = output_name
        super().__init__()
        # convert single quotes to double
        self.expression = self.parse_expression(expression)
        # registration
        self.constants = ['expression']
        self.outputs = ['output_name']

    def execute(self, df):
        c = self._entity_type.get_attributes_dict()
        df = df.copy()
        requested = list(self.get_input_items())
        msg = self.expression + ' .'
        self.trace_append(msg)
        msg = 'Function requested items: %s . ' % ','.join(requested)
        self.trace_append(msg)
        df[self.output_name] = eval(self.expression)
        return df

    def get_input_items(self):
        items = self.get_expression_items(self.expression)
        return items

    @classmethod
    def build_ui(cls):
        # define arguments that behave as function inputs
        inputs = []
        inputs.append(UIExpression(name='expression',
                                   description="Define alert expression using pandas syntax. "
                                               "Example: df['inlet_temperature']>50"))
        # define arguments that behave as function outputs
        outputs = []
        outputs.append(UIFunctionOutSingle(name='output_name',
                                           datatype=float,
                                           description='Output of expression'
                                           ))

        return (inputs, outputs)


class GetEntityData(BaseDataSource):
    """
    Get time series data from an entity type. Provide the table name for the entity type and
    specify the key column to use for mapping the source entity type to the destination. 
    e.g. Add temperature sensor data to a location entity type by selecting a location_id
    as the mapping key on the source entity type
    
    Note: This function is experimental
    """

    merge_method = 'outer'

    def __init__(self, source_entity_type_name, key_map_column, input_items,
                 output_items=None):
        self.source_entity_type_name = source_entity_type_name
        self.key_map_column = key_map_column
        super().__init__(input_items=input_items, output_items=output_items)

    def get_data(self, start_ts=None, end_ts=None, entities=None):
        db = self.get_db()
        target = self.get_entity_type()
        # get entity type metadata from the AS API
        source = db.get_entity_type(self.source_entity_type_name)
        source._checkpoint_by_entity = False
        source._pre_aggregate_time_grain = target._pre_aggregate_time_grain
        source._pre_agg_rules = target._pre_agg_rules
        source._pre_agg_outputs = target._pre_agg_outputs
        cols = [self.key_map_column, source._timestamp]
        cols.extend(self.input_items)
        renamed_cols = [target._entity_id, target._timestamp]
        renamed_cols.extend(self.output_items)
        df = source.get_data(start_ts=start_ts, end_ts=end_ts, entities=entities, columns=cols)
        df = self.rename_cols(df, cols, renamed_cols)

        return df

    @classmethod
    def build_ui(cls):
        # define arguments that behave as function inputs
        inputs = []
        inputs.append(UISingle(name='source_entity_type_name',
                               datatype=str,
                               description="Enter the name of the entity type that you would like to "
                                           "retrieve data from")
                      )
        inputs.append(UISingle(name='key_map_column',
                               datatype=str,
                               description="Enter the name of the column on the source entity type that represents "
                                           "the map to the device id of this entity type")
                      )
        inputs.append(UIMulti(name='input_items',
                              datatype=str,
                              description="Comma separated list of data item names to retrieve from the "
                                          "source entity type",
                              output_item='output_items',
                              is_output_datatype_derived=True)
                      )
        outputs = []

        return (inputs, outputs)


class EntityId(BaseTransformer):
    """
    Deliver a data item containing the id of each entity. Optionally only return the entity
    id when one or more data items are populated, else deliver a null value.
    """

    def __init__(self, data_items=None, output_item='entity_id'):

        super().__init__()
        self.data_items = data_items
        self.output_item = output_item

    def execute(self, df):

        df = df.copy()
        if self.data_items is None:
            df[self.output_item] = df[self.get_entity_type()._entity_id]
        else:
            df[self.output_item] = np.where(df[self.data_items].notna().max(axis=1),
                                            df[self.get_entity_type()._entity_id],
                                            None)
        return df

    @classmethod
    def build_ui(cls):
        # define arguments that behave as function inputs
        inputs = []
        inputs.append(UIMultiItem(name='data_items',
                                  datatype=None,
                                  required=False,
                                  description='Choose one or more data items. If data items are defined, '
                                              'entity id will only be shown if these data items are not null'
                                  ))
        # define arguments that behave as function outputs
        outputs = []
        outputs.append(UIFunctionOutSingle(name='output_item',
                                           datatype=bool,
                                           description='Dummy function output'
                                           ))

        return (inputs, outputs)


class IfThenElse(BaseTransformer):
    """
    Set the value of the output_item based on a conditional expression.
    When the conditional expression returns a True value, return the value of the true_expression.

    Example:
    conditional_expression: df['x1'] > 5 * df['x2']
    true expression: df['x2'] * 5
    false expression: 0
    """

    def __init__(self, conditional_expression, true_expression, false_expression, output_item='output_item'):
        super().__init__()
        self.conditional_expression = self.parse_expression(conditional_expression)
        self.true_expression = self.parse_expression(true_expression)
        self.false_expression = self.parse_expression(false_expression)
        self.output_item = output_item
<<<<<<< HEAD

=======
        
>>>>>>> 726e6f2c
    def execute(self, df):
        c = self._entity_type.get_attributes_dict()
        df = df.copy()
        df[self.output_item] = np.where(eval(self.conditional_expression),
                                        eval(self.true_expression),
                                        eval(self.false_expression))
        return df

    @classmethod
    def build_ui(cls):
        # define arguments that behave as function inputs
        inputs = []
<<<<<<< HEAD
        inputs.append(UIExpression(name='conditional_expression',
                                   datatype=str,
                                   description="expression that returns a True/False value, "
                                               "eg. if df['temp']>50 then df['temp'] else None"
                                   ))
        inputs.append(UIExpression(name='true_expression',
                                   datatype=str,
                                   description="expression when true, eg. df['temp']"
                                   ))
        inputs.append(UIExpression(name='false_expression',
                                   datatype=str,
                                   description='expression when false, eg. None'
                                   ))
        # define arguments that behave as function outputs
=======
        inputs.append(UIExpression(name = 'conditional_expression',
                                              description = "expression that returns a True/False value, eg. if df['temp']>50 then df['temp'] else None"
                                              ))
        inputs.append(UIExpression(name = 'true_expression',
                                              description = "expression when true, eg. df['temp']"
                                              ))
        inputs.append(UIExpression(name = 'false_expression',
                                              description = 'expression when false, eg. None'
                                              ))
        #define arguments that behave as function outputs
>>>>>>> 726e6f2c
        outputs = []
        outputs.append(UIFunctionOutSingle(name='output_item',
                                           datatype=bool,
                                           description='Dummy function output'
                                           ))

        return (inputs, outputs)

    def get_input_items(self):
        items = self.get_expression_items([self.conditional_expression, self.true_expression, self.false_expression])
        return items


class PackageInfo(BaseTransformer):
    """
    Show the version of a list of installed packages. Optionally install packages that are not installed.
    """

    def __init__(self, package_names, add_to_trace=True, install_missing=True, version_output=None):

        self.package_names = package_names
        self.add_to_trace = add_to_trace
        self.install_missing = install_missing
        if version_output is None:
            version_output = ['%s_version' % x for x in package_names]
        self.version_output = version_output
        super().__init__()
<<<<<<< HEAD

=======
        
>>>>>>> 726e6f2c
    def execute(self, df):
        import importlib
        entity_type = self.get_entity_type()
        df = df.copy()
        for i, p in enumerate(self.package_names):
            ver = ''
            try:
                installed_package = importlib.import_module(p)
<<<<<<< HEAD
            except (ImportError, ModuleNotFoundError):
=======
            except (BaseException):
>>>>>>> 726e6f2c
                if self.install_missing:
                    entity_type.db.install_package(p)
                    try:
                        installed_package = importlib.import_module(p)
<<<<<<< HEAD
                    except (ImportError, ModuleNotFoundError):
=======
                    except (BaseException):
>>>>>>> 726e6f2c
                        ver = 'Package could not be installed'
                    else:
                        try:
                            ver = 'installed %s' % installed_package.__version__
                        except AttributeError:
                            ver = 'Package has no __version__ attribute'
            else:
                try:
                    ver = installed_package.__version__
                except AttributeError:
                    ver = 'Package has no __version__ attribute'
            df[self.version_output[i]] = ver
            if self.add_to_trace:
                msg = '( %s : %s)' % (p, ver)
                self.trace_append(msg)

        return df

    @classmethod
    def build_ui(cls):
        # define arguments that behave as function inputs
        inputs = []
        inputs.append(UIMulti(name='package_names',
                              datatype=str,
                              description='Comma separate list of python package names',
                              output_item='version_output',
                              is_output_datatype_derived=False,
                              output_datatype=str
                              ))
        inputs.append(UISingle(name='install_missing', datatype=bool))
        inputs.append(UISingle(name='add_to_trace', datatype=bool))
        # define arguments that behave as function outputs
        outputs = []

        return (inputs, outputs)


class PythonFunction(BaseTransformer):
    """
    Execute a paste-in function. A paste-in function is python function declaration
    code block. The function must be called 'f' and accept two inputs:
    df (a pandas DataFrame) and parameters (a dict that you can use
    to externalize the configuration of the function).
    
    The function can return a DataFrame,Series,NumpyArray or scalar value. 
    
    Example:
    def f(df,parameters):
        #  generate an 2-D array of random numbers
        output = np.random.normal(1,0.1,len(df.index))
        return output
        
    Function source may be pasted in or retrieved from Cloud Object Storage.
        
    PythonFunction is currently experimental.
    """

    function_name = 'f'

    def __init__(self, function_code,
                 input_items,
                 output_item,
                 parameters=None):

        self.function_code = function_code
        self.input_items = input_items
        self.output_item = output_item
        super().__init__()
        if parameters is None:
            parameters = {}

        function_name = parameters.get('function_name', None)
        if function_name is not None:
            self.function_name = function_name

        self.parameters = parameters
<<<<<<< HEAD

    def execute(self, df):

        # function may have already been serialized to cos

=======
        
    def execute(self, df):
        
        #function may have already been serialized to cos
        
>>>>>>> 726e6f2c
        kw = {}

        if not self.function_code.startswith('def '):
            bucket = self.get_bucket_name()
            fn = self._entity_type.db.cos_load(
                filename=self.function_code,
                bucket=bucket,
                binary=True
            )
            kw['source'] = 'cos'
            kw['filename'] = self.function_code
            if fn is None:
                msg = (' Function text does not start with "def ". '
                       ' Function is assumed to located in COS'
                       ' Cant locate function %s in cos. Make sure this '
                       ' function exists in the %s bucket' % (self.function_code, bucket))
                raise RuntimeError(msg)

        else:
            fn = self._entity_type.db.make_function(
                function_name=self.function_name,
                function_code=self.function_code
            )
            kw['source'] = 'paste-in code'
            kw['filename'] = None

        kw['input_items'] = self.input_items
        kw['output_item'] = self.output_item
        kw['entity_type'] = self._entity_type
        kw['db'] = self._entity_type.db
        kw['c'] = self._entity_type.get_attributes_dict()
        kw['logger'] = logger
        self.trace_append(
            msg=self.function_code,
            log_method=logger.debug,
            **kw
        )

        result = fn(
            df=df,
            parameters={**kw, **self.parameters}
        )

        df[self.output_item] = result

        return df

    @classmethod
    def build_ui(cls):
        # define arguments that behave as function inputs
        inputs = []
        inputs.append(UIMultiItem('input_items'))
<<<<<<< HEAD
        inputs.append(UIText(name='function_code',
                             datatype=str,
                             description='Paste in your function definition'
                             )
                      )
        inputs.append(UISingle(name='parameters',
=======
        inputs.append(UIText(name = 'function_code',
                               description = 'Paste in your function definition'
                               )
                     )
        inputs.append(UISingle(name = 'parameters',
>>>>>>> 726e6f2c
                               datatype=dict,
                               required=False,
                               description='optional parameters specified in json format'
                               )
                      )
        # define arguments that behave as function outputs
        outputs = []
        outputs.append(UIFunctionOutSingle('output_item',
                                           datatype=float))

        return (inputs, outputs)


class RaiseError(BaseTransformer):
    """
    Halt execution of the pipeline raising an error that will be shown. This function is 
    useful for testing a pipeline that is running to completion but not delivering the expected results.
    By halting execution of the pipeline you can view useful diagnostic information in an error
    message displayed in the UI.
    """

    def __init__(self, halt_after,
                 abort_execution=True,
                 output_item='pipeline_exception'):
        super().__init__()
        self.halt_after = halt_after
        self.abort_execution = abort_execution
        self.output_item = output_item

    def execute(self, df):
        msg = self.log_df_info(df, 'Prior to raising error')
        self.trace_append(msg)
        msg = 'The calculation was halted deliberately by the IoTRaiseError function. Remove the IoTRaiseError ' \
              'function or disable "abort_execution" in the function configuration. '
        if self.abort_execution:
            raise RuntimeError(msg)

        df[self.output_item] = True
        return df

    @classmethod
    def build_ui(cls):
        # define arguments that behave as function inputs
        inputs = []
        inputs.append(UIMultiItem(name='halt_after',
                                  datatype=None,
                                  description='Raise error after calculating items'
                                  ))
        # define arguments that behave as function outputs
        outputs = []
        outputs.append(UIFunctionOutSingle(name='output_item',
                                           datatype=bool,
                                           description='Dummy function output'
                                           ))

        return (inputs, outputs)


class RandomNoise(BaseTransformer):
    '''
    Add random noise to one or more data items
    '''

    def __init__(self, input_items, standard_deviation, output_items):
        super().__init__()
        self.input_items = input_items
        self.standard_deviation = standard_deviation
        self.output_items = output_items

    def execute(self, df):
        for i, item in enumerate(self.input_items):
            output = self.output_items[i]
            df[output] = df[item] + np.random.normal(
                0,
                self.standard_deviation,
                len(df.index)
            )

        return df

    @classmethod
    def build_ui(cls):
        # define arguments that behave as function inputs
        inputs = []
        inputs.append(UISingle(name='standard_deviation',
                               datatype=float,
                               description="Standard deviation of noise")
                      )
        inputs.append(UIMultiItem(name='input_items',
                                  datatype=str,
                                  description="Chose data items to add noise to",
                                  output_item='output_items',
                                  is_output_datatype_derived=True)
                      )
        outputs = []

        return (inputs, outputs)


class RandomUniform(BaseTransformer):
    """
    Generate a uniformally distributed random number.
    """

    def __init__(self, min_value, max_value, output_item='output_item'):
        super().__init__()
        self.min_value = min_value
        self.max_value = max_value
        self.output_item = output_item

    def execute(self, df):
        df[self.output_item] = np.random.uniform(self.min_value, self.max_value, len(df.index))

        return df

    @classmethod
    def build_ui(cls):
        # define arguments that behave as function inputs
        inputs = []
        inputs.append(UISingle(name='min_value', datatype=float))
        inputs.append(UISingle(name='max_value', datatype=float))
        # define arguments that behave as function outputs
        outputs = []
        outputs.append(UIFunctionOutSingle(name='output_item',
                                           datatype=float,
                                           description='Random output'
                                           ))

        return (inputs, outputs)


class RandomNormal(BaseTransformer):
    """
    Generate a normally distributed random number.
    """

    def __init__(self, mean, standard_deviation, output_item='output_item'):
        super().__init__()
        self.mean = mean
        self.standard_deviation = standard_deviation
        self.output_item = output_item

    def execute(self, df):
        df[self.output_item] = np.random.normal(self.mean, self.standard_deviation, len(df.index))

        return df

    @classmethod
    def build_ui(cls):
        # define arguments that behave as function inputs
        inputs = []
        inputs.append(UISingle(name='mean', datatype=float))
        inputs.append(UISingle(name='standard_deviation', datatype=float))
        # define arguments that behave as function outputs
        outputs = []
        outputs.append(UIFunctionOutSingle(name='output_item',
                                           datatype=float,
                                           description='Random output'
                                           ))

        return (inputs, outputs)


class RandomNull(BaseTransformer):
    """
    Occassionally replace random values with null values for selected items.
    """

    def __init__(self, input_items, output_items):
        super().__init__()
        self.input_items = input_items
        self.output_items = output_items

    def execute(self, df):
        for counter, item in enumerate(self.input_items):
            choice = np.random.choice([True, False], len(df.index))
            df[self.output_items[counter]] = np.where(
                choice, None, df[item]
            )

        return df

    @classmethod
    def build_ui(cls):
        # define arguments that behave as function inputs
        inputs = []
        inputs.append(UIMultiItem(name='input_items',
                                  datatype=None,
                                  description='Select items to apply null replacement to',
                                  output_item='output_items',
                                  is_output_datatype_derived=True,
                                  output_datatype=None
                                  ))
        outputs = []
        return (inputs, outputs)


class RandomChoiceString(BaseTransformer):
    """
    Generate random categorical values.
    """

    def __init__(self, domain_of_values, probabilities=None, output_item='output_item'):
        super().__init__()
        self.domain_of_values = domain_of_values
        self.probabilities = adjust_probabilities(probabilities)
        self.output_item = output_item
<<<<<<< HEAD

    def execute(self, df):
        df[self.output_item] = np.random.choice(
            a=self.domain_of_values,
            p=self.probabilities,
            size=len(df.index))

=======
        
    def execute(self, df):
        
        df[self.output_item] = np.random.choice(
                a=self.domain_of_values,
                p=self.probabilities,
                size=len(df.index))
        
>>>>>>> 726e6f2c
        return df

    @classmethod
    def build_ui(cls):
<<<<<<< HEAD
        # define arguments that behave as function inputs
        inputs = []
        inputs.append(UIMulti(name='domain_of_values',
                              datatype=str,
                              required=False))
        inputs.append(UIMulti(name='probabilities', datatype=float))
        # define arguments that behave as function outputs
        outputs = []
        outputs.append(UIFunctionOutSingle(name='output_item',
                                           datatype=str,
                                           description='Random output',
                                           tags=['DIMENSION']
                                           ))

=======
        #  define arguments that behave as function inputs

        inputs = []
        inputs.append(UIMulti(name='domain_of_values',
                              datatype=str,
                              required=True))
        inputs.append(UIMulti(name='probabilities',
                              datatype=float,
                              required=False))
        #  define arguments that behave as function outputs
        outputs = []
        outputs.append(UIFunctionOutSingle(
                            name='output_item',
                            datatype=str,
                            description='Random output',
                            tags=['DIMENSION']
                        ))
    
>>>>>>> 726e6f2c
        return (inputs, outputs)


class RandomDiscreteNumeric(BaseTransformer):
    """
    Generate random discrete numeric values.
    """

    def __init__(self, discrete_values, probabilities=None, output_item='output_item'):
        super().__init__()
        self.discrete_values = discrete_values
        self.probabilities = adjust_probabilities(probabilities)
        self.output_item = output_item

    def execute(self, df):
        df[self.output_item] = np.random.choice(
<<<<<<< HEAD
            a=self.discrete_values,
            p=self.probabilities,
            size=len(df.index))

=======
                a=self.discrete_values,
                p=self.probabilities,
                size=len(df.index))
        
>>>>>>> 726e6f2c
        return df

    @classmethod
    def build_ui(cls):
<<<<<<< HEAD
        # define arguments that behave as function inputs
=======
        #  define arguments that behave as function inputs
>>>>>>> 726e6f2c
        inputs = []
        inputs.append(UIMulti(name='discrete_values', datatype=float))
        inputs.append(UIMulti(name='probabilities', datatype=float,
                              required=False))
<<<<<<< HEAD
        # define arguments that behave as function outputs
        outputs = []
        outputs.append(UIFunctionOutSingle(name='output_item',
                                           datatype=float,
                                           description='Random output'
                                           ))

        return (inputs, outputs)

=======
        #  define arguments that behave as function outputs
        outputs = []
        outputs.append(UIFunctionOutSingle(
            name='output_item',
            datatype=float,
            description='Random output'
            ))
    
        return (inputs,outputs)
>>>>>>> 726e6f2c

class SaveCosDataFrame(BaseTransformer):
    """
    Serialize dataframe to COS
    """

    def __init__(self,
                 filename='job_output_df',
                 columns=None,
                 output_item='save_df_result'):
        super().__init__()
        self.filename = filename
        self.columns = columns
        self.output_item = output_item
<<<<<<< HEAD

    def execute(self, df):
=======
        
    def execute(self, df):
        
>>>>>>> 726e6f2c
        if self.columns is not None:
            sf = df[self.columns]
        else:
            sf = df
        db = self.get_db()
        bucket = self.get_bucket_name()
        db.cos_save(persisted_object=sf,
                    filename=self.filename,
                    bucket=bucket,
                    binary=True)
<<<<<<< HEAD

        df[self.output_item] = True

=======
        df[self.output_item] = True
>>>>>>> 726e6f2c
        return df

    @classmethod
    def build_ui(cls):
        # define arguments that behave as function inputs
        inputs = []
        inputs.append(UISingle(name='filename', datatype=str))
        inputs.append(UIMultiItem(name='columns'))
        # define arguments that behave as function outputs
        outputs = []
        outputs.append(UIFunctionOutSingle(name='output_item',
                                           datatype=str,
                                           description='Result of save operation'
                                           ))

        return (inputs, outputs)


class SCDLookup(BaseSCDLookup):
    '''
    Lookup an slowly changing dimension property from a scd lookup table containing: 
    Start_date, end_date, device_id and property. End dates are not currently used.
    Previous lookup value is assumed to be valid until the next.
    '''

    def __init__(self, table_name, output_item=None):
        self.table_name = table_name
        super().__init__(table_name=table_name, output_item=output_item)


class ShiftCalendar(BaseTransformer):
    '''
    Generate data for a shift calendar using a shift_definition in the form of a dict keyed on shift_id
    Dict contains a tuple with the start and end hours of the shift expressed as numbers. Example:
          {
               "1": [5.5, 14],
               "2": [14, 21],
               "3": [21, 29.5]
           },    
    '''

    is_custom_calendar = True
    auto_conform_index = True

    def __init__(self, shift_definition=None,
                 period_start_date='shift_start_date',
                 period_end_date='shift_end_date',
                 shift_day='shift_day',
                 shift_id='shift_id'):
        if shift_definition is None:
            shift_definition = {
                "1": [5.5, 14],
                "2": [14, 21],
                "3": [21, 29.5]
            }
        self.shift_definition = shift_definition
        self.period_start_date = period_start_date
        self.period_end_date = period_end_date
        self.shift_day = shift_day
        self.shift_id = shift_id
        super().__init__()

    def get_data(self, start_date, end_date):
        start_date = start_date.date()
        end_date = end_date.date()
        dates = pd.DatetimeIndex(start=start_date, end=end_date, freq='1D').tolist()
        dfs = []
        for shift_id, start_end in list(self.shift_definition.items()):
            data = {}
            data[self.shift_day] = dates
            data[self.shift_id] = shift_id
            data[self.period_start_date] = [x + dt.timedelta(hours=start_end[0]) for x in dates]
            data[self.period_end_date] = [x + dt.timedelta(hours=start_end[1]) for x in dates]
            dfs.append(pd.DataFrame(data))
        df = pd.concat(dfs)
        df[self.period_start_date] = pd.to_datetime(df[self.period_start_date])
        df[self.period_end_date] = pd.to_datetime(df[self.period_end_date])
        df.sort_values([self.period_start_date], inplace=True)
        return df

    def get_empty_data(self):
        cols = [self.shift_day, self.shift_id, self.period_start_date, self.period_end_date]
        df = pd.DataFrame(columns=cols)
        return df

    def execute(self, df):
        df = df.reset_index()
        entity_type = self.get_entity_type()
        (df, ts_col) = entity_type.df_sort_timestamp(df)
        calendar_df = self.get_data(start_date=df[ts_col].min(), end_date=df[ts_col].max())
        df = pd.merge_asof(left=df,
                           right=calendar_df,
                           left_on=ts_col,
                           right_on=self.period_start_date,
                           direction='backward')

        df = self._entity_type.index_df(df)
        return df

    @classmethod
    def build_ui(cls):
        # define arguments that behave as function inputs
        inputs = []
        inputs.append(UISingle(name='shift_definition',
                               datatype=dict,
                               description=''
                               ))
        # define arguments that behave as function outputs
        outputs = []
        outputs.append(UIFunctionOutSingle(name='period_start_date', datatype=dt.datetime, tags=['DIMENSION']))
        outputs.append(UIFunctionOutSingle(name='period_end_date', datatype=dt.datetime, tags=['DIMENSION']))
        outputs.append(UIFunctionOutSingle(name='shift_day', datatype=dt.datetime, tags=['DIMENSION']))
        outputs.append(UIFunctionOutSingle(name='shift_id', datatype=int, tags=['DIMENSION']))

        return (inputs, outputs)


class Sleep(BaseTransformer):
    """
    Wait for the designated number of seconds
    """

    def __init__(self, sleep_after,
                 sleep_duration_seconds=30,
                 output_item='sleep_status'):
        super().__init__()
        self.sleep_after = sleep_after
        self.sleep_duration_seconds = sleep_duration_seconds
        self.output_item = output_item

    def execute(self, df):
        msg = 'Sleep duration: %s. ' % self.sleep_duration_seconds
        self.trace_append(msg)
        time.sleep(self.sleep_duration_seconds)
        df[self.output_item] = True
        return df

    @classmethod
    def build_ui(cls):
        # define arguments that behave as function inputs
        inputs = []
        inputs.append(UIMultiItem(name='sleep_after',
                                  datatype=None,
                                  required=False,
                                  description='Sleep after calculating items'
                                  ))
        inputs.append(UISingle(name='sleep_duration_seconds', datatype=float))
        # define arguments that behave as function outputs
        outputs = []
        outputs.append(UIFunctionOutSingle(name='output_item',
                                           datatype=bool,
                                           description='Dummy function output'
                                           ))

        return (inputs, outputs)


class TraceConstants(BaseTransformer):
    """
    Write the values of available constants to the trace
    """

    def __init__(self, dummy_items, output_item='trace_written'):
        super().__init__()

        self.dummy_items = dummy_items
        self.output_item = output_item

    def execute(self, df):
        c = self._entity_type.get_attributes_dict()
        msg = 'entity constants retrieved'
        self.trace_append(msg, **c)

        df[self.output_item] = True
        return df

    @classmethod
    def build_ui(cls):
        # define arguments that behave as function inputs
        inputs = []
        inputs.append(UIMultiItem(name='dummy_items',
                                  datatype=None,
                                  required=False,
                                  description='Not required'
                                  ))
        # define arguments that behave as function outputs
        outputs = []
        outputs.append(UIFunctionOutSingle(name='output_item',
                                           datatype=bool,
                                           description='Dummy function output'
                                           ))

        return (inputs, outputs)


class TimestampCol(BaseTransformer):
    """
    Deliver a data item containing the timestamp
    """

    def __init__(self, dummy_items=None, output_item='timestamp_col'):
        super().__init__()
        self.dummy_items = dummy_items
        self.output_item = output_item

    def execute(self, df):
        ds_1 = self.get_timestamp_series(df)
        if isinstance(ds_1, pd.DatetimeIndex):
            ds_1 = pd.Series(data=ds_1, index=df.index)
        ds_1 = pd.to_datetime(ds_1)
        df[self.output_item] = ds_1

        return df

    @classmethod
    def build_ui(cls):
        # define arguments that behave as function inputs
        inputs = []
        inputs.append(UIMultiItem(name='dummy_items',
                                  datatype=None,
                                  required=False,
                                  description='Not required'
                                  ))
        # define arguments that behave as function outputs
        outputs = []
        outputs.append(UIFunctionOutSingle(name='output_item',
                                           datatype=dt.datetime,
                                           description='Timestamp column name'
                                           ))

        return (inputs, outputs)


# Renamed functions

IoTExpression = PythonExpression
IoTRandomChoice = RandomChoiceString
IoTRandonNormal = RandomNormal
IoTActivityDuration = ActivityDuration
IoTSCDLookup = SCDLookup
IoTShiftCalendar = ShiftCalendar
IoTAlertHighValue = AlertHighValue
IoTAlertLow = AlertLowValue
IoTAlertExpression = AlertExpression
IoTAlertOutOfRange = AlertOutOfRange
IoTAutoTest = AutoTest
IoTConditionalItems = ConditionalItems
IoTDatabaseLookup = DatabaseLookup
IoTDeleteInputData = DeleteInputData
IoTDropNull = DropNull
IoTEntityFilter = EntityFilter
IoTGetEntityId = EntityId
IoTIfThenElse = IfThenElse
IoTPackageInfo = PackageInfo
IoTRaiseError = RaiseError
IoTSaveCosDataFrame = SaveCosDataFrame
IoTSleep = Sleep
IoTTraceConstants = TraceConstants


# Deprecated functions

class IoTEntityDataGenerator(BasePreload):
    """
    Automatically load the entity input data table using new generated data.
    Time series columns defined on the entity data table will be populated
    with random data.
    """

    is_deprecated = True

    def __init__(self, ids=None,
                 output_item='entity_data_generator'):
        self.ids = ids
        self.output_item = output_item

    def get_replacement(self):
        new = EntityDataGenerator(
            ids=self.ids,
            output_item=self.output_item
        )

        return new


class IoTCalcSettings(BaseMetadataProvider):
    """
    Overide default calculation settings for the entity type
    """

    warnings.warn(('IoTCalcSettings is deprecated. Use entity type constants'
                   ' instead of a metadata provider to set entity type properties'
                   ))

    is_deprecated = True

    def __init__(self,
                 checkpoint_by_entity=False,
                 pre_aggregate_time_grain=None,
                 auto_read_from_ts_table=True,
                 sum_items=None,
                 mean_items=None,
                 min_items=None,
                 max_items=None,
                 count_items=None,
                 sum_outputs=None,
                 mean_outputs=None,
                 min_outputs=None,
                 max_outputs=None,
                 count_outputs=None,
                 output_item='output_item'):

        # metadata for pre-aggregation:
        # pandas aggregate dict containing a list of aggregates for each item
        self._pre_agg_rules = {}
        # dict containing names of aggregate items produced for each item
        self._pre_agg_outputs = {}
        # assemble these metadata structures
        self._apply_pre_agg_metadata('sum', items=sum_items, outputs=sum_outputs)
        self._apply_pre_agg_metadata('mean', items=mean_items, outputs=mean_outputs)
        self._apply_pre_agg_metadata('min', items=min_items, outputs=min_outputs)
        self._apply_pre_agg_metadata('max', items=max_items, outputs=max_outputs)
        self._apply_pre_agg_metadata('count', items=count_items, outputs=count_outputs)
        # pass metadata to the entity type
        kwargs = {
            '_checkpoint_by_entity': checkpoint_by_entity,
            '_pre_aggregate_time_grain': pre_aggregate_time_grain,
            '_auto_read_from_ts_table': auto_read_from_ts_table,
            '_pre_agg_rules': self._pre_agg_rules,
            '_pre_agg_outputs': self._pre_agg_outputs
        }
        super().__init__(dummy_items=[], output_item=output_item, **kwargs)

    def _apply_pre_agg_metadata(self, aggregate, items, outputs):
        '''
        convert UI inputs into a pandas aggregate dictioonary and a separate dictionary containing
        names of aggregate items
        '''
        if items is not None:
            if outputs is None:
                outputs = ['%s_%s' % (x, aggregate) for x in items]
            for i, item in enumerate(items):
                try:
                    self._pre_agg_rules[item].append(aggregate)
                    self._pre_agg_outputs[item].append(outputs[i])
                except KeyError:
                    self._pre_agg_rules[item] = [aggregate]
                    self._pre_agg_outputs[item] = [outputs[i]]
                except IndexError:
                    msg = 'Metadata for aggregate %s is not defined correctly. Outputs array should match ' \
                          'length of items array.' % aggregate
                    raise ValueError(msg)

        return None

    @classmethod
    def build_ui(cls):
        # define arguments that behave as function inputs
        inputs = []
        inputs.append(UISingle(
            name='auto_read_from_ts_table',
            datatype=bool,
            required=False,
            description='By default, data retrieved is from the designated input table. Use this setting to disable.',
        ))
        inputs.append(UISingle(
            name='checkpoint_by_entity',
            datatype=bool,
            required=False,
            description='By default a single '
        ))
        inputs.append(UISingle(
            name='pre_aggregate_time_grain',
            datatype=str,
            required=False,
            description='By default, data is retrieved at the input grain. Use this setting to preaggregate '
                        'data and reduce the volumne of data retrieved',
            values=['1min', '5min', '15min', '30min', '1H', '2H', '4H', '8H', '12H', 'day', 'week', 'month', 'year']
        ))
        inputs.append(UIMultiItem(
            name='sum_items',
            datatype=float,
            required=False,
            description='Choose items that should be added when aggregating',
            output_item='sum_outputs',
            is_output_datatype_derived=True
        ))
        inputs.append(UIMultiItem(
            name='mean_items',
            datatype=float,
            required=False,
            description='Choose items that should be averaged when aggregating',
            output_item='mean_outputs',
            is_output_datatype_derived=True
        ))
        inputs.append(UIMultiItem(
            name='min_items',
            datatype=float,
            required=False,
            description='Choose items that the system should choose the smallest value when aggregating',
            output_item='mean_outputs',
            is_output_datatype_derived=True
        ))
        inputs.append(UIMultiItem(
            name='max_items',
            datatype=float,
            required=False,
            description='Choose items that the system should choose the smallest value when aggregating',
            output_item='mean_outputs',
            is_output_datatype_derived=True
        ))
        inputs.append(UIMultiItem(
            name='count_items',
            datatype=float,
            required=False,
            description='Choose items that the system should choose the smallest value when aggregating',
            output_item='mean_outputs',
            is_output_datatype_derived=True
        ))
        # define arguments that behave as function outputs
        outputs = []
        outputs.append(UIFunctionOutSingle(name='output_item',
                                           datatype=bool,
                                           description='Dummy function output'
                                           ))

        return (inputs, outputs)


class IoTCosFunction(BaseTransformer):
    """
    Execute a serialized function retrieved from cloud object storage.
    Function returns a single output.
    
    Function is replaced by PythonFunction
    
    """

    is_deprecated = True

    def __init__(self, function_name, input_items, output_item='output_item', parameters=None):

        # the function name may be passed as a function object or function name (string)
        # if a string is provided, it is assumed that the function object has already been serialized to COS
        # if a function onbject is supplied, it will be serialized to cos 
        self.input_items = input_items
        self.output_item = output_item
        super().__init__()
        # get the cos bucket
        # if function object, serialize and get name
        self.function_name = function_name
        # The function called during execution accepts a single dictionary as input
        # add all instance variables to the parameters dict in case the function needs them
        if parameters is None:
            parameters = {}
        parameters = {**parameters, **self.__dict__}
        self.parameters = parameters

        warnings.warn('IoTCosFunction is deprecated. Use PythonFunction.',
                      DeprecationWarning)

    def execute(self, df):
        db = self.get_db()
        bucket = self.get_bucket_name()
        # first test execution could include a fnction object
        # serialize it
        if callable(self.function_name):
            db.cos_save(persisted_object=self.function_name,
                        filename=self.function_name.__name__,
                        bucket=bucket, binary=True)
            self.function_name = self.function_name.__name__
        # retrieve
        function = db.cos_load(filename=self.function_name,
                               bucket=bucket,
                               binary=True)
        # execute
        df = df.copy()
        rf = function(df, self.parameters)
        # rf will contain the orginal columns along with a single new output column.
        return rf

    @classmethod
    def build_ui(cls):
        # define arguments that behave as function inputs
        inputs = []
        inputs.append(UIMultiItem('input_items'))
        inputs.append(UISingle(name='function_name',
                               datatype=float,
                               description='Name of function object. Function object must be serialized to '
                                           'COS before you can use it'
                               )
                      )
        inputs.append(UISingle(name='parameters',
                               datatype=dict,
                               required=False,
                               description='Parameters required by the function are provides as json.'
                               )
                      )
        # define arguments that behave as function outputs
        outputs = []
        outputs.append(UIFunctionOutSingle('output_item'))<|MERGE_RESOLUTION|>--- conflicted
+++ resolved
@@ -169,38 +169,19 @@
     @classmethod
     def build_ui(cls):
         inputs = []
-<<<<<<< HEAD
-        inputs.append(UIMultiItem(name='input_items',
-                                  datatype=None,
-                                  description=('Choose the data items'
-                                               ' that you would like to'
-                                               ' aggregate'),
-                                  output_item='output_items',
-                                  is_output_datatype_derived=True
-                                  ))
-
-        inputs.append(UIExpression(name='expression',
-                                   description='Paste in or type an AS expression',
-                                   datatype=str))
-
-        return (inputs, [])
-
-=======
         inputs.append(UIMultiItem(name = 'input_items',
                                   datatype= None,
                                   description = ('Choose the data items'
                                                  ' that you would like to'
                                                  ' aggregate'),
                                   output_item = 'output_items',
-                                  is_output_datatype_derived = True
-                                          ))
+                                  is_output_datatype_derived = True))
                                   
         inputs.append(UIExpression(name = 'expression',
-                               description = 'Paste in or type an AS expression'))
+                                   description = 'Paste in or type an AS expression'))
         
-        return (inputs,[])
+        return (inputs, [])
         
->>>>>>> 726e6f2c
     def aggregate(self, x):
         return eval(self.expression)
 
@@ -209,13 +190,7 @@
     '''
     Create alerts that are triggered when data values reach a particular range.
     '''
-<<<<<<< HEAD
-
-    def __init__(self, input_items, expression, alert_name):
-        self.input_items = input_items
-=======
     def __init__(self, expression , alert_name):
->>>>>>> 726e6f2c
         self.expression = expression
         self.alert_name = alert_name
         super().__init__()
@@ -247,57 +222,28 @@
     def build_ui(cls):
         # define arguments that behave as function inputs
         inputs = []
-<<<<<<< HEAD
-        inputs.append(UIMultiItem(name='input_items',
-                                  datatype=None,
-                                  description='Input items'
-                                  ))
         inputs.append(UIExpression(name='expression',
-                                   datatype=str,
                                    description="Define alert expression using pandas systax. "
-                                               "Example: df['inlet_temperature']>50"
-                                   ))
-        # define arguments that behave as function outputs
+                                               "Example: df['inlet_temperature']>50"))
+        #define arguments that behave as function outputs
         outputs = []
         outputs.append(UIFunctionOutSingle(name='alert_name',
                                            datatype=bool,
-                                           description='Output of alert function'
-                                           ))
-        return (inputs, outputs)
-
-
-=======
-        inputs.append(UIExpression(name = 'expression',
-                                              description = "Define alert expression using pandas systax. Example: df['inlet_temperature']>50"
-                                              ))
-        #define arguments that behave as function outputs
-        outputs = []
-        outputs.append(UIFunctionOutSingle(name = 'alert_name',
-                                           datatype=bool,
-                                           description='Output of alert function'
-                                          ))
-        return (inputs,outputs)    
+                                           description='Output of alert function'))
+        return (inputs, outputs)
     
     
->>>>>>> 726e6f2c
 class AlertOutOfRange(BaseEvent):
     """
     Fire alert when metric exceeds an upper threshold or drops below a lower_theshold. Specify at least one threshold.
     """
-<<<<<<< HEAD
-
-    def __init__(self, input_item, lower_threshold=None, upper_threshold=None,
-                 output_alert_upper='output_alert_upper', output_alert_lower='output_alert_lower'):
-
-=======
     
-    def __init__ (self,input_item,
+    def __init__ (self, input_item,
                   lower_threshold=None,
                   upper_threshold=None,
-                  output_alert_upper = 'output_alert_upper',
-                  output_alert_lower = 'output_alert_lower'):
+                  output_alert_upper='output_alert_upper',
+                  output_alert_lower='output_alert_lower'):
         
->>>>>>> 726e6f2c
         self.input_item = input_item
         if not lower_threshold is None:
             lower_threshold = float(lower_threshold)
@@ -583,16 +529,8 @@
         # define arguments that behave as function inputs
         inputs = []
         inputs.append(UIExpression(
-<<<<<<< HEAD
             name='conditional_expression',
-            datatype=str,
-            description="expression that returns a True/False value, eg. if df['sensor_is_valid']==True"
-        ))
-=======
-                name = 'conditional_expression',
-                description = "expression that returns a True/False value, eg. if df['sensor_is_valid']==True"
-                ))
->>>>>>> 726e6f2c
+            description="expression that returns a True/False value, eg. if df['sensor_is_valid']==True"))
         inputs.append(UIMultiItem(
             name='conditional_items',
             datatype=None,
@@ -624,30 +562,18 @@
         self.date_1 = date_1
         self.date_2 = date_2
         self.num_days = num_days
-<<<<<<< HEAD
-
-    def execute(self, df):
-
-        if self.date_1 is None:
-=======
         
-    def execute(self,df):
+    def execute(self, df):
         
         if self.date_1 is None or self.date_1 == self._entity_type._timestamp:
->>>>>>> 726e6f2c
             ds_1 = self.get_timestamp_series(df)
             if isinstance(ds_1, pd.DatetimeIndex):
                 ds_1 = pd.Series(data=ds_1, index=df.index)
             ds_1 = pd.to_datetime(ds_1)
         else:
             ds_1 = df[self.date_1]
-<<<<<<< HEAD
-
-        if self.date_2 is None:
-=======
             
         if self.date_2 is None or self.date_2 == self._entity_type._timestamp:
->>>>>>> 726e6f2c
             ds_2 = self.get_timestamp_series(df)
             if isinstance(ds_2, pd.DatetimeIndex):
                 ds_2 = pd.Series(data=ds_2, index=df.index)
@@ -683,21 +609,12 @@
         outputs = []
         outputs.append(
             UIFunctionOutSingle(
-<<<<<<< HEAD
-                name='num_days',
-                datatype=dt.datetime,
-                description='Number of days')
-        )
-
-        return (inputs, outputs)
-=======
-                    name = 'num_days',
+                    name='num_days',
                     datatype=float,
                     description='Number of days')
             )
                 
-        return (inputs,outputs) 
->>>>>>> 726e6f2c
+        return (inputs, outputs)
 
 
 class DateDifferenceReference(BaseTransformer):
@@ -710,24 +627,17 @@
 
         super().__init__()
         self.date_1 = date_1
-        
+
         if isinstance(ref_date,int):
             ref_date = dt.datetime.fromtimestamp(ref_date)
-        
+
         self.ref_date = ref_date
         self.num_days = num_days
-<<<<<<< HEAD
-
-    def execute(self, df):
-
-        if self.date_1 is None:
-=======
         
-        
-    def execute(self,df):
-        
+
+    def execute(self, df):
+
         if self.date_1 is None or self.date_1 == self._entity_type._timestamp:
->>>>>>> 726e6f2c
             ds_1 = self.get_timestamp_series(df)
             if isinstance(ds_1, pd.DatetimeIndex):
                 ds_1 = pd.Series(data=ds_1, index=df.index)
@@ -763,24 +673,13 @@
         outputs = []
         outputs.append(
             UIFunctionOutSingle(
-<<<<<<< HEAD
-                name='num_days',
-                datatype=dt.datetime,
-                description='Number of days')
-        )
-
-        return (inputs, outputs)
-
-
-=======
-                    name = 'num_days',
+                    name='num_days',
                     datatype=float,
                     description='Number of days')
             )
                 
-        return (inputs,outputs) 
+        return (inputs, outputs)
     
->>>>>>> 726e6f2c
 class DateDifferenceConstant(BaseTransformer):
     """
     Calculate the difference between a data item and a constant_date,
@@ -793,17 +692,10 @@
         self.date_1 = date_1
         self.date_constant = date_constant
         self.num_days = num_days
-<<<<<<< HEAD
-
-    def execute(self, df):
-
-        if self.date_1 is None:
-=======
         
-    def execute(self,df):
+    def execute(self, df):
         
         if self.date_1 is None or self.date_1 == self._entity_type._timestamp:
->>>>>>> 726e6f2c
             ds_1 = self.get_timestamp_series(df)
             if isinstance(ds_1, pd.DatetimeIndex):
                 ds_1 = pd.Series(data=ds_1, index=df.index)
@@ -841,22 +733,13 @@
         outputs = []
         outputs.append(
             UIFunctionOutSingle(
-<<<<<<< HEAD
-                name='num_days',
-                datatype=dt.datetime,
-                description='Number of days')
-        )
-
-        return (inputs, outputs)
-
-=======
-                    name = 'num_days',
+                    name='num_days',
                     datatype=float,
                     description='Number of days')
             )
                 
-        return (inputs,outputs)    
->>>>>>> 726e6f2c
+        return (inputs, outputs)
+
 
 class DatabaseLookup(BaseDatabaseLookup):
     """
@@ -930,17 +813,10 @@
     def execute(self, df=None, start_ts=None, end_ts=None, entities=None):
         entity_type = self.get_entity_type()
         self.get_db().delete_data(table_name=entity_type.name,
-<<<<<<< HEAD
                                   schema=entity_type._db_schema,
-                                  timestamp='evt_timestamp',
+                                  timestamp=entity_type._timestamp,
                                   older_than_days=self.older_than_days)
-        msg = 'Deleted data for %s' % (self._entity_type.name)
-=======
-                                  schema = entity_type._db_schema, 
-                                  timestamp= entity_type._timestamp,
-                                  older_than_days = self.older_than_days)
-        msg = 'Deleted data for %s' %(self._entity_type.name)
->>>>>>> 726e6f2c
+        msg = 'Deleted data for %s' % self._entity_type.name
         logger.debug(msg)
         return True
 
@@ -1335,11 +1211,7 @@
         self.true_expression = self.parse_expression(true_expression)
         self.false_expression = self.parse_expression(false_expression)
         self.output_item = output_item
-<<<<<<< HEAD
-
-=======
         
->>>>>>> 726e6f2c
     def execute(self, df):
         c = self._entity_type.get_attributes_dict()
         df = df.copy()
@@ -1352,33 +1224,14 @@
     def build_ui(cls):
         # define arguments that behave as function inputs
         inputs = []
-<<<<<<< HEAD
         inputs.append(UIExpression(name='conditional_expression',
-                                   datatype=str,
                                    description="expression that returns a True/False value, "
-                                               "eg. if df['temp']>50 then df['temp'] else None"
-                                   ))
+                                               "eg. if df['temp']>50 then df['temp'] else None"))
         inputs.append(UIExpression(name='true_expression',
-                                   datatype=str,
-                                   description="expression when true, eg. df['temp']"
-                                   ))
+                                   description="expression when true, eg. df['temp']"))
         inputs.append(UIExpression(name='false_expression',
-                                   datatype=str,
-                                   description='expression when false, eg. None'
-                                   ))
-        # define arguments that behave as function outputs
-=======
-        inputs.append(UIExpression(name = 'conditional_expression',
-                                              description = "expression that returns a True/False value, eg. if df['temp']>50 then df['temp'] else None"
-                                              ))
-        inputs.append(UIExpression(name = 'true_expression',
-                                              description = "expression when true, eg. df['temp']"
-                                              ))
-        inputs.append(UIExpression(name = 'false_expression',
-                                              description = 'expression when false, eg. None'
-                                              ))
-        #define arguments that behave as function outputs
->>>>>>> 726e6f2c
+                                   description='expression when false, eg. None'))
+        # define arguments that behave as function outputs
         outputs = []
         outputs.append(UIFunctionOutSingle(name='output_item',
                                            datatype=bool,
@@ -1406,11 +1259,7 @@
             version_output = ['%s_version' % x for x in package_names]
         self.version_output = version_output
         super().__init__()
-<<<<<<< HEAD
-
-=======
         
->>>>>>> 726e6f2c
     def execute(self, df):
         import importlib
         entity_type = self.get_entity_type()
@@ -1419,20 +1268,12 @@
             ver = ''
             try:
                 installed_package = importlib.import_module(p)
-<<<<<<< HEAD
-            except (ImportError, ModuleNotFoundError):
-=======
             except (BaseException):
->>>>>>> 726e6f2c
                 if self.install_missing:
                     entity_type.db.install_package(p)
                     try:
                         installed_package = importlib.import_module(p)
-<<<<<<< HEAD
-                    except (ImportError, ModuleNotFoundError):
-=======
                     except (BaseException):
->>>>>>> 726e6f2c
                         ver = 'Package could not be installed'
                     else:
                         try:
@@ -1509,19 +1350,11 @@
             self.function_name = function_name
 
         self.parameters = parameters
-<<<<<<< HEAD
-
-    def execute(self, df):
-
+        
+    def execute(self, df):
+        
         # function may have already been serialized to cos
-
-=======
         
-    def execute(self, df):
-        
-        #function may have already been serialized to cos
-        
->>>>>>> 726e6f2c
         kw = {}
 
         if not self.function_code.startswith('def '):
@@ -1574,20 +1407,11 @@
         # define arguments that behave as function inputs
         inputs = []
         inputs.append(UIMultiItem('input_items'))
-<<<<<<< HEAD
         inputs.append(UIText(name='function_code',
-                             datatype=str,
                              description='Paste in your function definition'
-                             )
-                      )
+                            )
+                     )
         inputs.append(UISingle(name='parameters',
-=======
-        inputs.append(UIText(name = 'function_code',
-                               description = 'Paste in your function definition'
-                               )
-                     )
-        inputs.append(UISingle(name = 'parameters',
->>>>>>> 726e6f2c
                                datatype=dict,
                                required=False,
                                description='optional parameters specified in json format'
@@ -1795,45 +1619,19 @@
         self.domain_of_values = domain_of_values
         self.probabilities = adjust_probabilities(probabilities)
         self.output_item = output_item
-<<<<<<< HEAD
-
-    def execute(self, df):
+        
+    def execute(self, df):
+        
         df[self.output_item] = np.random.choice(
             a=self.domain_of_values,
             p=self.probabilities,
             size=len(df.index))
 
-=======
-        
-    def execute(self, df):
-        
-        df[self.output_item] = np.random.choice(
-                a=self.domain_of_values,
-                p=self.probabilities,
-                size=len(df.index))
-        
->>>>>>> 726e6f2c
-        return df
-
-    @classmethod
-    def build_ui(cls):
-<<<<<<< HEAD
-        # define arguments that behave as function inputs
-        inputs = []
-        inputs.append(UIMulti(name='domain_of_values',
-                              datatype=str,
-                              required=False))
-        inputs.append(UIMulti(name='probabilities', datatype=float))
-        # define arguments that behave as function outputs
-        outputs = []
-        outputs.append(UIFunctionOutSingle(name='output_item',
-                                           datatype=str,
-                                           description='Random output',
-                                           tags=['DIMENSION']
-                                           ))
-
-=======
-        #  define arguments that behave as function inputs
+        return df
+
+    @classmethod
+    def build_ui(cls):
+        # define arguments that behave as function inputs
 
         inputs = []
         inputs.append(UIMulti(name='domain_of_values',
@@ -1850,8 +1648,7 @@
                             description='Random output',
                             tags=['DIMENSION']
                         ))
-    
->>>>>>> 726e6f2c
+
         return (inputs, outputs)
 
 
@@ -1868,42 +1665,20 @@
 
     def execute(self, df):
         df[self.output_item] = np.random.choice(
-<<<<<<< HEAD
-            a=self.discrete_values,
-            p=self.probabilities,
-            size=len(df.index))
-
-=======
                 a=self.discrete_values,
                 p=self.probabilities,
                 size=len(df.index))
         
->>>>>>> 726e6f2c
-        return df
-
-    @classmethod
-    def build_ui(cls):
-<<<<<<< HEAD
-        # define arguments that behave as function inputs
-=======
-        #  define arguments that behave as function inputs
->>>>>>> 726e6f2c
+        return df
+
+    @classmethod
+    def build_ui(cls):
+        # define arguments that behave as function inputs
         inputs = []
         inputs.append(UIMulti(name='discrete_values', datatype=float))
         inputs.append(UIMulti(name='probabilities', datatype=float,
                               required=False))
-<<<<<<< HEAD
-        # define arguments that behave as function outputs
-        outputs = []
-        outputs.append(UIFunctionOutSingle(name='output_item',
-                                           datatype=float,
-                                           description='Random output'
-                                           ))
-
-        return (inputs, outputs)
-
-=======
-        #  define arguments that behave as function outputs
+        # define arguments that behave as function outputs
         outputs = []
         outputs.append(UIFunctionOutSingle(
             name='output_item',
@@ -1911,8 +1686,8 @@
             description='Random output'
             ))
     
-        return (inputs,outputs)
->>>>>>> 726e6f2c
+        return (inputs, outputs)
+
 
 class SaveCosDataFrame(BaseTransformer):
     """
@@ -1927,14 +1702,9 @@
         self.filename = filename
         self.columns = columns
         self.output_item = output_item
-<<<<<<< HEAD
-
-    def execute(self, df):
-=======
         
     def execute(self, df):
         
->>>>>>> 726e6f2c
         if self.columns is not None:
             sf = df[self.columns]
         else:
@@ -1945,13 +1715,7 @@
                     filename=self.filename,
                     bucket=bucket,
                     binary=True)
-<<<<<<< HEAD
-
         df[self.output_item] = True
-
-=======
-        df[self.output_item] = True
->>>>>>> 726e6f2c
         return df
 
     @classmethod
