# *****************************************************************************
# Â© Copyright IBM Corp. 2018.  All Rights Reserved.
#
# This program and the accompanying materials
# are made available under the terms of the Apache V2.0
# which accompanies this distribution, and is available at
# http://www.apache.org/licenses/LICENSE-2.0
#
# *****************************************************************************

import logging
import datetime as dt
import sys
import numpy as np
import json
import pandas as pd
from collections import OrderedDict
from pandas.api.types import is_bool, is_number, is_string_dtype, is_timedelta64_dtype
from sqlalchemy import Table, Column, Integer, SmallInteger, String, DateTime, Float, func
from sqlalchemy.sql.sqltypes import TIMESTAMP,VARCHAR
from ibm_db_sa.base import DOUBLE
from . import db as db_module
from .automation import TimeSeriesGenerator, DateGenerator, MetricGenerator, CategoricalGenerator
from .pipeline import CalcPipeline
from .util import MemoryOptimizer




logger = logging.getLogger(__name__)

def make_sample_entity(db,schema=None,
                      name = 'as_sample_entity',
                      register = False,
                      data_days = 1,
                      float_cols = None,
                      string_cols = None,
                      drop_existing = True):
    """
    Get a sample entity to use for testing
    
    Parameters
    ----------
    db : Database object
        database where entity resides.
    schema: str (optional)
        name of database schema. Will be placed in the default schema if none specified.
    name: str (optional)
        by default the entity type will be called as_sample_entity
    register: bool
        register so that it is available in the UI
    data_days : number
        Number of days of sample data to generate
    float_cols: list
        Name of float columns to add
    string_cols : list
        Name of string columns to add
    """
    
    if float_cols is None:
        float_cols = ['temp', 'grade', 'throttle' ]
    if string_cols is None:
        string_cols = ['company']
        
    if drop_existing:
        db.drop_table(table_name=name, schema=schema)        
        
    float_cols = [Column(x,Float()) for x in float_cols]
    string_cols = [Column(x,String(255)) for x in string_cols]
    args = []
    args.extend(float_cols)
    args.extend(string_cols)
    
    entity = EntityType(name,db, *args,
                      **{
                        '_timestamp' : 'evt_timestamp',
                        '_db_schema' : schema
                         })
    entity.generate_data(days=data_days, drop_existing = True)
    if register:
        entity.register()
    return entity

class EntityType(object):
    '''
    Data is organised around Entity Types. Entity Types have one or more 
    physical database object for their data. When creating a new Entity Type,
    it will attempt to connect itself to a table of the same name in the
    database. If no table exists the Entity Type will create one.
    
    Parameters
    ----------
    name: str
        Name of the entity type. Use lower case. Will be used as the physical
        database table name so don't use database reserved works of special
        characters. 
    db: Database object
        Contains the connection info for the database
    *args:
        Additional positional arguments are used to add the list of SQL Alchemy Column
        objects contained within this table. Similar to the style of a CREATE TABLE sql statement.
        There is no need to specify column names if you are using an existing database table as
        an entity type.
    **kwargs
        Additional keywork args. 
        _timestamp: str
            Overide the timestamp column name from the default of 'evt_timestamp'
    '''    
    
    auto_create_table = True        
    log_table = 'KPI_LOGGING'
    checkpoint_table = 'KPI_CHECKPOINT'
    # These two columns will be available in the dataframe of a pipeline
    _entity_id = 'deviceid' #identify the instance
    _timestamp_col = '_timestamp' #copy of the event timestamp from the index
    # This column will identify an instance in the index
    _df_index_entity_id = 'id'
    # when automatically creating a new dimension, use this suffix
    _auto_dim_suffix = '_auto_dim'
    # generator
    _scd_frequency = '2D'
    _activity_frequency = '3D'
    _start_entity_id = 73000 #used to build entity ids
    _auto_entity_count = 5 #default number of entities to generate data for
    # variabes that will be set when run inside an engine pipeline, or may be set as kwargs
    _entity_type_id = None
    logical_name = None
    _timestamp = 'evt_timestamp'
    _dimension_table_name = None
    _db_connection_dbi = None
    _db_schema = None
    _data_items = None
    tenant_id = None
    _entity_filter_list = None
    _start_ts_override = None
    _end_ts_override = None
    # processing defaults
    _checkpoint_by_entity = True # manage a separate checkpoint for each entity instance
    _pre_aggregate_time_grain = None # aggregate incoming data before processing
    _auto_read_from_ts_table = True # read new data from designated time series table for the entity
    _pre_agg_rules = None # pandas agg dictionary containing list of aggregates to apply for each item
    _pre_agg_outputs = None #dictionary containing list of output items names for each item
    def __init__ (self,name,db, *args, **kwargs):
        self.name = name.lower()
        self.activity_tables = {}
        self.scd = {}
        self.db = db
        if self.db is not None:
            self.tenant_id = self.db.tenant_id
        self._system_columns = [self._entity_id,self._timestamp_col,'logicalinterface_id',
                                'devicetype','format','updated_utc', self._timestamp]
        #pipeline processing options
        self._custom_exclude_col_from_auto_drop_nulls = []
        self._drop_all_null_rows = True
        #pipeline work variables stages
        self._dimension_table = None
        self._scd_stages = []
        self._custom_calendar = None
        self._is_initial_transform = True
        self._trace = Trace(self)
        self._is_preload_complete = False
        #initialize
        self.set_params(**kwargs)
        if self._db_schema is None:
            msg = 'No _db_schema specified in **kwargs. Using default database schema.'
            logger.warn(msg)
        if self.logical_name is None:
            self.logical_name = self.name         
        if name is not None and db is not None:            
            try:
                self.table = self.db.get_table(self.name,self._db_schema)
            except KeyError:
                if self.auto_create_table:
                    ts = db_module.TimeSeriesTable(self.name ,self.db, *args, **kwargs)
                    self.table = ts.table
                    self.db.create()
                    msg = 'Create table %s' %self.name
                    logger.info(msg)
                else:
                    msg = 'Database table %s not found. Unable to create entity type instance. Provide a valid table name or use the auto_create_table = True keyword arg to create a table. ' %(name)
                    raise ValueError (msg)
        else:
            msg = 'Created a logical entity type. It is not connected to a real database table, so it cannot perform any database operations.'
            logger.debug(msg)
            
    def add_activity_table(self, name, activities, *args, **kwargs):
        '''
        add an activity table for this entity type. 
        
        parameters
        ----------
        name: str
            table name
        activities: list of strs
            activity type codes: these identify the nature of the activity, e.g. PM is Preventative Maintenance
        *args: Column objects
            other columns describing the activity, e.g. materials_cost
        '''
        kwargs['_activities'] = activities
        kwargs['schema'] = self._db_schema
        name = name.lower()
        table = db_module.ActivityTable(name, self.db,*args, **kwargs)
        try:
            sqltable = self.db.get_table(name, self._db_schema)
        except KeyError:
            table.create()
        self.activity_tables[name] = table
        
    def add_slowly_changing_dimension(self,property_name,datatype,**kwargs):
        '''
        add a slowly changing dimension table containing a single property for this entity type
        
        parameters
        ----------
        property_name : str
            name of property, e.g. firmware_version (lower case, no database reserved words)
        datatype: sqlalchemy datatype
        '''
        
        property_name = property_name.lower()
        
        name= '%s_scd_%s' %(self.name,property_name)
        kwargs['schema'] = self._db_schema        
        table = db_module.SlowlyChangingDimension(name = name,
                                   database=self.db,
                                   property_name = property_name,
                                   datatype = datatype,
                                   **kwargs) 
        
        try:
            sqltable = self.db.get_table(name,self._db_schema)
        except KeyError:
            table.create()
        self.scd[property_name] = table
        
    def _add_scd_pipeline_stage(self, scd_lookup):
        
        self._scd_stages.append(scd_lookup)
        
        
    def cos_save(self):
        
        name = ['entity_type', self.name]
        name = '.'.join(name)
        self.db.cos_save(self, name)
                
        
    def drop_child_tables(self):
        '''
        Drop all child tables
        '''
        tables = []
        tables.extend(self.activity_tables.values())
        tables.extend(self.scd.values())
        [self.db.drop_table(x,self._db_schema) for x in tables]
        msg = 'dropped tables %s' %tables
        logger.info(msg)
                
    
    def get_calc_pipeline(self,stages=None):
        '''
        Make a new CalcPipeline object. Reset processing variables.
        '''
        self._scd_stages = []
        self._custom_calendar = None
        self._is_initial_transform = True
        return CalcPipeline(stages=stages, entity_type = self)
        
        
    def get_data(self,start_ts =None,end_ts=None,entities=None,columns=None):
        '''
        Retrieve entity data at input grain or preaggregated
        '''
        
        if entities is None:
            e_count = 'all'
            e_preview = ''
        else:
            e_count = len(entities)
            e_preview = '[%s..]' %entities[0]
        msg = 'Getting entity type data for %s entities %s' %(e_count,e_preview)
        self.trace_append(self,msg)
        
        if self._pre_aggregate_time_grain is None:    
            df = self.db.read_table(
                    table_name = self.name,
                    schema = self._db_schema,
                    timestamp_col = self._timestamp,
                    parse_dates = None,
                    columns = columns,
                    start_ts = start_ts,
                    end_ts = end_ts,
                    entities = entities,
                    dimension = self._dimension_table_name
                    ) 
            self.trace_append(self,'Read source data',df=df)
            
        else:
            (metrics,dates,categoricals,others) = self.db.get_column_lists_by_type(self.name,self._db_schema)
            if self._dimension_table_name is not None:
                categoricals.extend(self.db.get_column_names(self._dimension_table_name,self._db_schema))
            if columns is None:
                columns = []
                columns.extend(metrics)
                columns.extend(dates)
                columns.extend(categoricals)
                columns.extend(others)
            
            #make sure each column is in the aggregate dictionary
            #apply a default aggregate for each column not specified in the aggregation metadata
            if self._pre_agg_rules is None:
                self._pre_agg_rules = {}
                self._pre_agg_outputs = {}
            for c in columns:
                try:
                    self._pre_agg_rules[c]
                except KeyError:                    
                    if c not in [self._timestamp,self._entity_id]:
                        if c in metrics:
                            self._pre_agg_rules[c] = 'mean'
                            self._pre_agg_outputs[c] = 'mean_%s' %c
                        else: 
                            self._pre_agg_rules[c] = 'max'
                            self._pre_agg_outputs[c] = 'max_%s' %c
                else:
                    pass
                        
            df = self.db.read_agg(
                    table_name = self.name,
                    schema = self._db_schema,
                    groupby = [self._entity_id],
                    timestamp = self._timestamp,
                    time_grain = self._pre_aggregate_time_grain,
                    agg_dict = self._pre_agg_rules,
                    agg_outputs = self._pre_agg_outputs,
                    start_ts = start_ts,
                    end_ts = end_ts,
                    entities = entities,
                    dimension = self._dimension_table_name                    
                    )

            msg = 'Read input data aggregated to %s. '  %(self._pre_aggregate_time_grain)
            self.trace_append(self,msg=msg,df=df)
            
        if start_ts is not None:
            msg = 'Data retrieved after timestamp: %s. ' %start_ts

        # Optimizing the data frame size using downcasting
        memo = MemoryOptimizer()
<<<<<<< HEAD
        #df = memo.downcastNumeric(df)              #uncomment only after testing better
        memo.downcastNumeric(df)
=======
        logger.info('Optimizing memory. Applying downcast.')
        memo.printUsagePerType(df)
        memo.printCurrentMemoryConsumption(df)
        #df = memo.downcastNumeric(df)
        #memo.printCurrentMemoryConsumption(df)
>>>>>>> 25f0bb6f

        return df   

    def get_data_items(self):
        '''
        Get the list of data items defined
        :return: list of data items
        '''
        return self._data_items
        
        
    def get_log(self,rows = 100):
        '''
        Get KPI execution log info. Returns a dataframe.
        '''
        query, log = self.db.query(self.log_table, self._db_schema)
        query = query.filter(log.c.entity_type==self.name).\
                      order_by(log.c.timestamp_utc.desc()).\
                      limit(rows)
        df = self.db.get_query_data(query)
        return df
    
    def get_latest_log_entry(self):
        '''
        Get the most recent log entry. Returns dict.
        '''
        last = self.get_log(rows = 1)
        last = last.to_dict('records')[0]
        return last
    
    def get_param(self,param):
        
        return getattr(self, param)

    def get_end_ts_override(self):
        if self._end_ts_override is not None:
            date_time_obj = dt.datetime.strptime(self._end_ts_override[0], '%Y-%m-%d %H:%M:%S')
            return date_time_obj
        return None
    
    def get_start_ts_override(self):
        if self._start_ts_override is not None:
            date_time_obj = dt.datetime.strptime(self._start_ts_override[0], '%Y-%m-%d %H:%M:%S')
            return date_time_obj
        return None
        
    
    def generate_data(self, entities = None, days=0, seconds = 300, 
                      freq = '1min', write=True, drop_existing = False):
        '''
        Generate random time series data for entities
        
        Parameters
        ----------
        entities: list
            List of entity ids to genenerate data for
        days: number
            Number of days worth of data to generate (back from system date)
        seconds: number
            Number of seconds of worth of data to generate (back from system date)
        freq: str
            Pandas frequency string - interval of time between subsequent rows of data
        write: bool
            write generated data back to table with same name as entity
        
        '''
        if entities is None:
            entities = [str(self._start_entity_id + x) for x in list(range(self._auto_entity_count))]
        metrics = []
        categoricals = []
        dates = []
        others = []

        if drop_existing:
            self.db.drop_table(self.name, schema = self._db_schema)
            self.drop_child_tables()
                
        exclude_cols =  ['deviceid','devicetype','format','updated_utc','logicalinterface_id',self._timestamp]  
        if self.db is None:
            write = False
            msg = 'This is a null entity with no database connection, test data will not be written'
            logger.debug(msg)
            metrics = ['x_1','x_2','x_3']
            dates = ['d_1','d_2','d_3']
            categoricals = ['c_1','c_2','c_3']
            others = []
        else:
            (metrics,dates,categoricals,others ) = self.db.get_column_lists_by_type(self.table,self._db_schema,exclude_cols = exclude_cols)
        msg = 'Generating data for %s with metrics %s and dimensions %s and dates %s' %(self.name,metrics,categoricals,dates)
        logger.debug(msg)
        ts = TimeSeriesGenerator(metrics=metrics,ids=entities,
                                 days=days,seconds=seconds,
                                 freq=freq, categoricals = categoricals,
                                 dates = dates, timestamp = self._timestamp)    
        df = ts.execute()
        
        if self._dimension_table_name is not None:
            self.generate_dimension_data(entities, write = write)
        
        if write:
            for o in others:
                if o not in df.columns:
                    df[o] = None
            df['logicalinterface_id'] = ''
            df['devicetype'] = self.name
            df['format'] = ''
            df['updated_utc'] = None
            self.db.write_frame(table_name = self.name, df = df, 
                                schema = self._db_schema ,
                                timestamp_col = self._timestamp)
            
        for (at_name,at_table) in list(self.activity_tables.items()):
            adf = self.generate_activity_data(table_name = at_name, activities = at_table._activities,entities = entities, days = days, seconds = seconds, write = write)            
            msg = 'generated data for activity table %s' %at_name
            logger.debug(msg)
            
        for scd in list(self.scd.values()):
            sdf = self.generate_scd_data(scd_obj = scd, entities = entities, days = days, seconds = seconds, write = write)
            msg = 'generated data for scd table %s' %scd.name
            logger.debug(msg)
        
        return df
    
    def generate_activity_data(self,table_name, activities, entities,days,seconds,write=True):
        
        (metrics, dates, categoricals,others) = self.db.get_column_lists_by_type(table_name,self._db_schema,exclude_cols=[self._entity_id,'start_date','end_date'])
        metrics.append('duration')
        categoricals.append('activity')
        ts = TimeSeriesGenerator(metrics=metrics,dates = dates,categoricals=categoricals,
                                 ids = entities, days = days, seconds = seconds, freq = self._activity_frequency)
        ts.set_domain('activity',activities)               
        df = ts.execute()
        df['start_date'] = df[self._timestamp]
        duration = df['duration'].abs()
        df['end_date'] = df['start_date'] + pd.to_timedelta(duration, unit='h')
        # probability that an activity took place in the interval
        p_activity = (days*60*60*24 +seconds) / pd.to_timedelta(self._activity_frequency).total_seconds() 
        is_activity = p_activity >= np.random.uniform(0,1,len(df.index))
        df = df[is_activity]
        cols = [x for x in df.columns if x not in ['duration',self._timestamp]]
        df = df[cols]
        if write:
            msg = 'Generated %s rows of data and inserted into %s' %(len(df.index),table_name)
            self.db.write_frame(table_name = table_name, df = df, schema = self._db_schema)       
        return df
    
    
    def generate_dimension_data(self,entities,write=True):
        
        (metrics, dates,categoricals, others ) = self.db.get_column_lists_by_type(
                                                self._dimension_table_name,
                                                self._db_schema,exclude_cols = [self._entity_id])
        
        rows = len(entities)
        data = {}
        
        for m in metrics:
            data[m] = MetricGenerator(m).get_data(rows=rows)

        for c in categoricals:
            data[c] = CategoricalGenerator(c).get_data(rows=rows)            
            
        data[self._entity_id] = entities
            
        df = pd.DataFrame(data = data)
        
        for d in dates:
            df[d] = DateGenerator(d).get_data(rows=rows)
            df[d] = pd.to_datetime(df[d])
            
        if write:
            self.db.write_frame(df,
                                table_name = self._dimension_table_name,
                                if_exists = 'replace',
                                schema = self._db_schema)
            
    def get_entity_filter(self):
        '''
        Get the list of entity ids that are valid for pipeline processing. 
        '''
        
        return self._entity_filter_list
        
    
    def get_last_checkpoint(self):
        '''
        Get the last checkpoint recorded for entity type
        '''
        
        (query,table) = self.db.query_column_aggregate(
                                table_name = self.checkpoint_table,
                                schema = self._db_schema,
                                column = 'TIMESTAMP',
                                aggregate = 'max')
        
        query.filter(table.c.entity_type_id==self._entity_type_id)                
        return query.scalar()
                
    
    def generate_scd_data(self,scd_obj,entities,days,seconds,write=True):
        
        table_name = scd_obj.name
        msg = 'generating data for %s for %s days and %s seconds' %(table_name,days,seconds)
        (metrics, dates, categoricals,others) = self.db.get_column_lists_by_type(table_name,self._db_schema,exclude_cols=[self._entity_id,'start_date','end_date'])
        msg = msg + ' with metrics %s, dates %s, categorials %s and others %s' %(metrics, dates, categoricals,others)
        logger.debug(msg)
        ts = TimeSeriesGenerator(metrics=metrics,dates = dates,categoricals=categoricals,
                                 ids = entities, days = days, seconds = seconds, freq = self._scd_frequency)
        df = ts.execute()
        df['start_date'] = df[self._timestamp]
        # probability that a change took place in the interval
        p_activity = (days*60*60*24 +seconds) / pd.to_timedelta(self._scd_frequency).total_seconds() 
        is_activity = p_activity >= np.random.uniform(0,1,len(df.index))
        df = df[is_activity]
        cols = [x for x in df.columns if x not in [self._timestamp]]
        df = df[cols]
        df['end_date'] = None
        query,table = self.db.query(table_name, self._db_schema)
        try:
            edf = self.db.get_query_data(query)
        except:
            edf = pd.DataFrame()
        df = pd.concat([df,edf],ignore_index = True,sort=False)
        if len(df.index) > 0:
            df = df.groupby([self._entity_id]).apply(self._set_end_date)
            try:
                self.db.truncate(table_name, schema = self._db_schema)
            except KeyError:
                pass
            if write:
                msg = 'Generated %s rows of data and inserted into %s' %(len(df.index),table_name)
                logger.debug(msg)
                self.db.write_frame(table_name = table_name, df = df, schema = self._db_schema) 
        return df  
    
    def _get_scd_list(self):
        return [(s.output_item,s.table_name) for s in self._scd_stages ]
        
    def make_dimension(self,name = None, *args, **kw):
        '''
        Add dimension table by specifying additional columns
        
        Parameters
        ----------
        name: str
            dimension table name
        *args: sql alchemchy Column objects
        * kw: : schema
        '''
        kw['schema'] = self._db_schema
        if name is None:
            name = '%s_dimension' %self.name
            
        name = name.lower()
            
        self._dimension_table_name = name
    
        try:
            self._dimension_table = self.db.get_table(name,self._db_schema)
        except KeyError:
            dim = db_module.Dimension(
                self._dimension_table_name, self.db,
                *args,
                **kw
                )
            self._dimension_table = dim.table
            dim.create()
            msg = 'Creates dimension table %s' %self._dimension_table_name
            logger.debug(msg)
            
            
    def raise_error(self,exception,msg='',abort_on_fail=False):
        '''
        Raise an exception. Append a message and the current trace to the stacktrace.
        '''
        msg = msg + 'Trace follows: ' + str(self._trace)
        
        msg = '%s - %s : ' %(str(exception),msg)
        if abort_on_fail:
            try:
                tb = sys.exc_info()[2]
            except TypeError:
                raise type(exception)(msg)
            else:
                raise type(exception)(msg).with_traceback(tb)
        else:
            logger.warn(msg)
            msg = 'An exception occured during execution of a pipeline stage. The stage is configured to continue after an execution failure'
            logger.warn(msg)
    
    def register(self):
        '''
        Register entity type so that it appears in the UI. Create a table for input data.
        
        Parameters
        ----------
        credentials: dict
            credentials for the ICS metadata service

        '''
        cols = []
        columns = []
        table = {}
        table['name'] = self.logical_name
        table['metricTableName'] = self.name
        table['metricTimestampColumn'] = self._timestamp
        if self._dimension_table is not None:
            table['dimensionTableName'] = self._dimension_table_name
            for c in self.db.get_column_names(self._dimension_table, schema = self._db_schema):
                cols.append((self._dimension_table,c,'DIMENSION'))
        for c in self.db.get_column_names(self.table, schema = self._db_schema):
            cols.append((self.table,c,'METRIC'))
        for (table_obj,column_name,col_type) in cols:
            msg = 'found %s column %s' %(col_type,column_name)
            logger.debug(msg)
            if column_name not in ['logicalinterface_id','format','updated_utc']:
                data_type = table_obj.c[column_name].type
                if isinstance(data_type,DOUBLE) or isinstance(data_type,Float) or isinstance(data_type,Integer):
                    data_type = 'NUMBER'
                elif isinstance(data_type,VARCHAR) or isinstance(data_type,String):
                    data_type = 'LITERAL'
                elif isinstance(data_type,TIMESTAMP) or isinstance(data_type,DateTime):
                    data_type = 'TIMESTAMP'
                else:
                    data_type = str(data_type)
                    logger.warning('Unknown datatype %s for column %s' %(data_type,c))
                columns.append({ 
                        'name' : column_name,
                        'type' : col_type,
                        'columnName' : column_name,
                        'columnType'  : data_type,
                        'tags' : None,
                        'transient' : False
                        })                
        table['dataItemDto'] = columns
        if self._db_schema is not None:
            table['schemaName'] = self._db_schema
        else:
            try:
                table['schemaName'] = self.db.credentials['db2']['username']
            except KeyError:
                raise KeyError('No db2 credentials found. Unable to register table.')
        payload = [table]
        response = self.db.http_request(request='POST',
                                     object_type = 'entityType',
                                     object_name = self.name,
                                     payload = payload)

        msg = 'Metadata registered for table %s '%self.name
        logger.debug(msg)
        #response = self.cos_save()
        #msg = 'Entity type saved to cos %s '%response
        #logger.debug(msg)
        return response
    
        
    def trace_append(self,created_by,msg,log_method=None,**kwargs):
        '''
        Write to entity type trace
        '''
        self._trace.write(created_by = created_by,
                          log_method = log_method,
                          text = msg,
                          **kwargs)
        
            
    def set_custom_calendar(self,custom_calendar):
        '''
        Set a custom calendar for the entity type.
        '''
        if custom_calendar is not None:
            self._custom_calendar = custom_calendar
     
    def _set_end_date(self,df):
        
        df['end_date'] = df['start_date'].shift(-1)
        df['end_date'] = df['end_date'] - pd.Timedelta(seconds = 1)
        df['end_date'] = df['end_date'].fillna(pd.Timestamp.max)
        return df
    
    def __str__(self):
        out = self.name
        return out
    
    def exec_pipeline(self, *args, to_csv = False, register = False, start_ts = None, publish = False):
        '''
        Test an AS function instance using entity data. Provide one or more functions as args.
        '''
        stages = list(args)
        pl = self.get_calc_pipeline(stages=stages)
        df = pl.execute(to_csv = to_csv, register = register, start_ts = start_ts)
        if publish:
            pl.publish()
        return df
        
    
    def set_params(self, **params):
        '''
        Set parameters based using supplied dictionary
        '''
        for key,value in list(params.items()):
            setattr(self, key, value)
        return self
    
    def write_unmatched_members(self,df):
        '''
        Write a row to the dimension table for every entity instance in the dataframe supplied
        '''
        # add a dimension table if there is none
        if self._dimension_table_name is None:
            new_dim_name = '%s%s' %(self.name, self._auto_dim_suffix)
            self.make_dimension(name=new_dim_name)
            self.register()
        #get existing dimension keys
        ef = self.db.read_table(self._dimension_table_name, schema = self._db_schema, columns = [self._entity_id])
        ids = set(ef[self._entity_id].unique())
        #get new members from the dataframe supplied
        new_ids = set(df[self._entity_id].unique()) - ids
        #write
        self.db.start_session()
        table = self.db.get_table(self._dimension_table_name, self._db_schema)
        for i in new_ids:
            stmt = table.insert().values({self._entity_id:i})
            self.db.connection.execute(stmt)
        self.db.commit()
        return new_ids


class Trace(object)    :
    '''
    Gather status and diagnostic information to report back in the UI
    '''
    elapsed_threshold_sec = 2 #threshold for wring elapsed time to the trace
    primary_df = 'df'
    def __init__(self,parent=None):
        if parent is None:
            parent = self
        self.parent = parent
        self.data = []
        self.df_cols = set()
        self.df_index = set()
        self.df_count = 0
        self.prev_ts = dt.datetime.utcnow()
        self.write(created_by=parent,text='Trace started. ')
        
    def write(self,created_by,text,log_method=None,**kwargs):
        ts = dt.datetime.utcnow()
        text = str(text)
        try:
            (kwargs[self.primary_df],msg) = self._df_as_dict(kwargs[self.primary_df],prefix=self.primary_df)
        except KeyError:
            msg = ''   
        text = text + msg
        elapsed = (ts - self.prev_ts).total_seconds()
        self.prev_ts = ts
        if elapsed >= self.elapsed_threshold_sec:
            msg = 'Time since last trace entry: %s sec. ' %elapsed
            text = text + msg
        entry = { 'timestamp' : str(ts),
          'created_by' : str(created_by),
          'text': text,
          'elapsed_time' : elapsed
        }
        for key,value in list(kwargs.items()):            
            if not isinstance(value,str):
                kwargs[key] = str(value)
        entry = {**entry,**kwargs}
        self.data.append(entry)
         
        try:
            if log_method is not None:
                log_method(text)
        except TypeError:
            msg = 'A write to the trace called an invalid logging method. Logging as warning: %s' %text
            logger.warning(msg)
            
    def _df_as_dict(self,df,prefix):
        msg = ''
        data = {}
        prev_count = self.df_count
        prev_index = self.df_index
        prev_cols = self.df_cols
        self.df_count = len(df.index)
        if df.index.names is None:
            self.df_index = {}
        else:
            self.df_index = set(df.index.names)
        self.df_cols = set(df.columns)
        #formulate message based on changes
        if self.df_count > prev_count:
            msg = '%s Added %s rows. ' %(msg,self.df_count - prev_count)
        if self.df_count < prev_count:
            msg = '%s Removed %s rows. ' %(msg,self.df_count - prev_count)            
        if len(self.df_index-prev_index)>0:
            msg = '%s Added to index %s. ' %(msg,self.df_index-prev_index)
        if len(prev_index-self.df_index)>0:
            msg = '%s Removed from index %s ' %(msg,prev_index-self.df_index)
        if len(self.df_cols-prev_cols)>0:
            msg = '%s Added columns %s. ' %(msg,self.df_cols-prev_cols)
        if len(prev_cols-self.df_cols)>0:
            msg = '%s Removed columns %s.  ' %(msg,prev_cols-self.df_cols)            
        #also include a dict with actual stats
        data['%s_count' %prefix] = self.df_count
        data['%s_index' %prefix] = self.df_index
        data['%s_columns' %prefix] = self.df_cols
    
        return(data,msg)
        
    def as_json(self):
        
        return json.dumps(self.data)
    
    def __str__(self):
        
        out = ''
        for entry in self.data:
            out = out + entry['text'] 
            
        return out
                
    


class Model(object):
    '''
    Predictive model
    '''
    def __init__(self, name , estimator, estimator_name , params,
                 features, target, eval_metric_name, eval_metric_train,
                 shelf_life_days):
        
        self.name = name
        self.target = target
        self.features = features
        self.estimator = estimator
        self.estimator_name = estimator_name
        self.params = params
        self.eval_metric_name = eval_metric_name
        self.eval_metric_train = None
        self.eval_metric_test = None
        if self.estimator is None:
            self.trained_date = None
        else:
            self.trained_date = dt.datetime.utcnow()
        if self.trained_date is not None and shelf_life_days is not None:
            self.expiry_date = self.trained_date + dt.timedelta(days = shelf_life_days)
        else:
            self.expiry_date = None
        self.viz = {}

    def add_viz(self, name, cos_credentials, viz_obj, bucket):
        self.db.cos_save(persisted_object=viz_obj, filename= name, bucket=bucket)
        
    def fit(self,df):
        self.estimator = self.estimator.fit(df[self.features],df[self.target])
        self.trained_date = dt.datetime.utcnow()
        self.eval_metric_train = self.score(df)
        if self.shelf_life_days is not None:
            self.expiry_date = self.trained_date + dt.timedelta(days = self.shelf_life_days)        
        msg= 'trained model %s with evaluation metric value %s' %(self.name,self.eval_metric_train)
        logger.info(msg)
        return self.estimator

    def predict(self,df):
        result = self.estimator.predict(df[self.features])
        msg= 'predicted using model %s' %(self.name)
        logger.info(msg)        
        return result

    def score (self,df):
        result = self.estimator.score(df[self.features],df[self.target])     
        return result    
    
    def test(self,df):
        self.eval_metric_test = self.score(df)
        msg= 'evaluated model %s with evaluation metric value %s' %(self.name,self.eval_metric_test)
        logger.info(msg)        
        return self.eval_metric_test
        
    def save(self, cos_credentials, bucket):
        self.db.cos_save(persisted_object=self, filename=self.name, bucket=bucket)
        
    def __str__(self):
        out = {}
        output = ['name','target','features', 'estimator_name','eval_metric_name','eval_metric_train','eval_metric_test','trained_date','expiry_date']
        for o in output:
            try:
                out[o] = getattr(self, o)
            except AttributeError:
                out[o] = '_missing_'
        if out['trained_date'] is not None:
            out['trained_date'] = out['trained_date'].isoformat()
        if out['expiry_date'] is not None:
            out['expiry_date'] = out['expiry_date'].isoformat()
        return json.dumps(out,indent=1)
            
        
        
    

        

        
        
        
        

        
            
            
    
    
    
<|MERGE_RESOLUTION|>--- conflicted
+++ resolved
@@ -1,972 +1,964 @@
-# *****************************************************************************
-# Â© Copyright IBM Corp. 2018.  All Rights Reserved.
-#
-# This program and the accompanying materials
-# are made available under the terms of the Apache V2.0
-# which accompanies this distribution, and is available at
-# http://www.apache.org/licenses/LICENSE-2.0
-#
-# *****************************************************************************
-
-import logging
-import datetime as dt
-import sys
-import numpy as np
-import json
-import pandas as pd
-from collections import OrderedDict
-from pandas.api.types import is_bool, is_number, is_string_dtype, is_timedelta64_dtype
-from sqlalchemy import Table, Column, Integer, SmallInteger, String, DateTime, Float, func
-from sqlalchemy.sql.sqltypes import TIMESTAMP,VARCHAR
-from ibm_db_sa.base import DOUBLE
-from . import db as db_module
-from .automation import TimeSeriesGenerator, DateGenerator, MetricGenerator, CategoricalGenerator
-from .pipeline import CalcPipeline
-from .util import MemoryOptimizer
-
-
-
-
-logger = logging.getLogger(__name__)
-
-def make_sample_entity(db,schema=None,
-                      name = 'as_sample_entity',
-                      register = False,
-                      data_days = 1,
-                      float_cols = None,
-                      string_cols = None,
-                      drop_existing = True):
-    """
-    Get a sample entity to use for testing
-    
-    Parameters
-    ----------
-    db : Database object
-        database where entity resides.
-    schema: str (optional)
-        name of database schema. Will be placed in the default schema if none specified.
-    name: str (optional)
-        by default the entity type will be called as_sample_entity
-    register: bool
-        register so that it is available in the UI
-    data_days : number
-        Number of days of sample data to generate
-    float_cols: list
-        Name of float columns to add
-    string_cols : list
-        Name of string columns to add
-    """
-    
-    if float_cols is None:
-        float_cols = ['temp', 'grade', 'throttle' ]
-    if string_cols is None:
-        string_cols = ['company']
-        
-    if drop_existing:
-        db.drop_table(table_name=name, schema=schema)        
-        
-    float_cols = [Column(x,Float()) for x in float_cols]
-    string_cols = [Column(x,String(255)) for x in string_cols]
-    args = []
-    args.extend(float_cols)
-    args.extend(string_cols)
-    
-    entity = EntityType(name,db, *args,
-                      **{
-                        '_timestamp' : 'evt_timestamp',
-                        '_db_schema' : schema
-                         })
-    entity.generate_data(days=data_days, drop_existing = True)
-    if register:
-        entity.register()
-    return entity
-
-class EntityType(object):
-    '''
-    Data is organised around Entity Types. Entity Types have one or more 
-    physical database object for their data. When creating a new Entity Type,
-    it will attempt to connect itself to a table of the same name in the
-    database. If no table exists the Entity Type will create one.
-    
-    Parameters
-    ----------
-    name: str
-        Name of the entity type. Use lower case. Will be used as the physical
-        database table name so don't use database reserved works of special
-        characters. 
-    db: Database object
-        Contains the connection info for the database
-    *args:
-        Additional positional arguments are used to add the list of SQL Alchemy Column
-        objects contained within this table. Similar to the style of a CREATE TABLE sql statement.
-        There is no need to specify column names if you are using an existing database table as
-        an entity type.
-    **kwargs
-        Additional keywork args. 
-        _timestamp: str
-            Overide the timestamp column name from the default of 'evt_timestamp'
-    '''    
-    
-    auto_create_table = True        
-    log_table = 'KPI_LOGGING'
-    checkpoint_table = 'KPI_CHECKPOINT'
-    # These two columns will be available in the dataframe of a pipeline
-    _entity_id = 'deviceid' #identify the instance
-    _timestamp_col = '_timestamp' #copy of the event timestamp from the index
-    # This column will identify an instance in the index
-    _df_index_entity_id = 'id'
-    # when automatically creating a new dimension, use this suffix
-    _auto_dim_suffix = '_auto_dim'
-    # generator
-    _scd_frequency = '2D'
-    _activity_frequency = '3D'
-    _start_entity_id = 73000 #used to build entity ids
-    _auto_entity_count = 5 #default number of entities to generate data for
-    # variabes that will be set when run inside an engine pipeline, or may be set as kwargs
-    _entity_type_id = None
-    logical_name = None
-    _timestamp = 'evt_timestamp'
-    _dimension_table_name = None
-    _db_connection_dbi = None
-    _db_schema = None
-    _data_items = None
-    tenant_id = None
-    _entity_filter_list = None
-    _start_ts_override = None
-    _end_ts_override = None
-    # processing defaults
-    _checkpoint_by_entity = True # manage a separate checkpoint for each entity instance
-    _pre_aggregate_time_grain = None # aggregate incoming data before processing
-    _auto_read_from_ts_table = True # read new data from designated time series table for the entity
-    _pre_agg_rules = None # pandas agg dictionary containing list of aggregates to apply for each item
-    _pre_agg_outputs = None #dictionary containing list of output items names for each item
-    def __init__ (self,name,db, *args, **kwargs):
-        self.name = name.lower()
-        self.activity_tables = {}
-        self.scd = {}
-        self.db = db
-        if self.db is not None:
-            self.tenant_id = self.db.tenant_id
-        self._system_columns = [self._entity_id,self._timestamp_col,'logicalinterface_id',
-                                'devicetype','format','updated_utc', self._timestamp]
-        #pipeline processing options
-        self._custom_exclude_col_from_auto_drop_nulls = []
-        self._drop_all_null_rows = True
-        #pipeline work variables stages
-        self._dimension_table = None
-        self._scd_stages = []
-        self._custom_calendar = None
-        self._is_initial_transform = True
-        self._trace = Trace(self)
-        self._is_preload_complete = False
-        #initialize
-        self.set_params(**kwargs)
-        if self._db_schema is None:
-            msg = 'No _db_schema specified in **kwargs. Using default database schema.'
-            logger.warn(msg)
-        if self.logical_name is None:
-            self.logical_name = self.name         
-        if name is not None and db is not None:            
-            try:
-                self.table = self.db.get_table(self.name,self._db_schema)
-            except KeyError:
-                if self.auto_create_table:
-                    ts = db_module.TimeSeriesTable(self.name ,self.db, *args, **kwargs)
-                    self.table = ts.table
-                    self.db.create()
-                    msg = 'Create table %s' %self.name
-                    logger.info(msg)
-                else:
-                    msg = 'Database table %s not found. Unable to create entity type instance. Provide a valid table name or use the auto_create_table = True keyword arg to create a table. ' %(name)
-                    raise ValueError (msg)
-        else:
-            msg = 'Created a logical entity type. It is not connected to a real database table, so it cannot perform any database operations.'
-            logger.debug(msg)
-            
-    def add_activity_table(self, name, activities, *args, **kwargs):
-        '''
-        add an activity table for this entity type. 
-        
-        parameters
-        ----------
-        name: str
-            table name
-        activities: list of strs
-            activity type codes: these identify the nature of the activity, e.g. PM is Preventative Maintenance
-        *args: Column objects
-            other columns describing the activity, e.g. materials_cost
-        '''
-        kwargs['_activities'] = activities
-        kwargs['schema'] = self._db_schema
-        name = name.lower()
-        table = db_module.ActivityTable(name, self.db,*args, **kwargs)
-        try:
-            sqltable = self.db.get_table(name, self._db_schema)
-        except KeyError:
-            table.create()
-        self.activity_tables[name] = table
-        
-    def add_slowly_changing_dimension(self,property_name,datatype,**kwargs):
-        '''
-        add a slowly changing dimension table containing a single property for this entity type
-        
-        parameters
-        ----------
-        property_name : str
-            name of property, e.g. firmware_version (lower case, no database reserved words)
-        datatype: sqlalchemy datatype
-        '''
-        
-        property_name = property_name.lower()
-        
-        name= '%s_scd_%s' %(self.name,property_name)
-        kwargs['schema'] = self._db_schema        
-        table = db_module.SlowlyChangingDimension(name = name,
-                                   database=self.db,
-                                   property_name = property_name,
-                                   datatype = datatype,
-                                   **kwargs) 
-        
-        try:
-            sqltable = self.db.get_table(name,self._db_schema)
-        except KeyError:
-            table.create()
-        self.scd[property_name] = table
-        
-    def _add_scd_pipeline_stage(self, scd_lookup):
-        
-        self._scd_stages.append(scd_lookup)
-        
-        
-    def cos_save(self):
-        
-        name = ['entity_type', self.name]
-        name = '.'.join(name)
-        self.db.cos_save(self, name)
-                
-        
-    def drop_child_tables(self):
-        '''
-        Drop all child tables
-        '''
-        tables = []
-        tables.extend(self.activity_tables.values())
-        tables.extend(self.scd.values())
-        [self.db.drop_table(x,self._db_schema) for x in tables]
-        msg = 'dropped tables %s' %tables
-        logger.info(msg)
-                
-    
-    def get_calc_pipeline(self,stages=None):
-        '''
-        Make a new CalcPipeline object. Reset processing variables.
-        '''
-        self._scd_stages = []
-        self._custom_calendar = None
-        self._is_initial_transform = True
-        return CalcPipeline(stages=stages, entity_type = self)
-        
-        
-    def get_data(self,start_ts =None,end_ts=None,entities=None,columns=None):
-        '''
-        Retrieve entity data at input grain or preaggregated
-        '''
-        
-        if entities is None:
-            e_count = 'all'
-            e_preview = ''
-        else:
-            e_count = len(entities)
-            e_preview = '[%s..]' %entities[0]
-        msg = 'Getting entity type data for %s entities %s' %(e_count,e_preview)
-        self.trace_append(self,msg)
-        
-        if self._pre_aggregate_time_grain is None:    
-            df = self.db.read_table(
-                    table_name = self.name,
-                    schema = self._db_schema,
-                    timestamp_col = self._timestamp,
-                    parse_dates = None,
-                    columns = columns,
-                    start_ts = start_ts,
-                    end_ts = end_ts,
-                    entities = entities,
-                    dimension = self._dimension_table_name
-                    ) 
-            self.trace_append(self,'Read source data',df=df)
-            
-        else:
-            (metrics,dates,categoricals,others) = self.db.get_column_lists_by_type(self.name,self._db_schema)
-            if self._dimension_table_name is not None:
-                categoricals.extend(self.db.get_column_names(self._dimension_table_name,self._db_schema))
-            if columns is None:
-                columns = []
-                columns.extend(metrics)
-                columns.extend(dates)
-                columns.extend(categoricals)
-                columns.extend(others)
-            
-            #make sure each column is in the aggregate dictionary
-            #apply a default aggregate for each column not specified in the aggregation metadata
-            if self._pre_agg_rules is None:
-                self._pre_agg_rules = {}
-                self._pre_agg_outputs = {}
-            for c in columns:
-                try:
-                    self._pre_agg_rules[c]
-                except KeyError:                    
-                    if c not in [self._timestamp,self._entity_id]:
-                        if c in metrics:
-                            self._pre_agg_rules[c] = 'mean'
-                            self._pre_agg_outputs[c] = 'mean_%s' %c
-                        else: 
-                            self._pre_agg_rules[c] = 'max'
-                            self._pre_agg_outputs[c] = 'max_%s' %c
-                else:
-                    pass
-                        
-            df = self.db.read_agg(
-                    table_name = self.name,
-                    schema = self._db_schema,
-                    groupby = [self._entity_id],
-                    timestamp = self._timestamp,
-                    time_grain = self._pre_aggregate_time_grain,
-                    agg_dict = self._pre_agg_rules,
-                    agg_outputs = self._pre_agg_outputs,
-                    start_ts = start_ts,
-                    end_ts = end_ts,
-                    entities = entities,
-                    dimension = self._dimension_table_name                    
-                    )
-
-            msg = 'Read input data aggregated to %s. '  %(self._pre_aggregate_time_grain)
-            self.trace_append(self,msg=msg,df=df)
-            
-        if start_ts is not None:
-            msg = 'Data retrieved after timestamp: %s. ' %start_ts
-
-        # Optimizing the data frame size using downcasting
-        memo = MemoryOptimizer()
-<<<<<<< HEAD
-        #df = memo.downcastNumeric(df)              #uncomment only after testing better
-        memo.downcastNumeric(df)
-=======
-        logger.info('Optimizing memory. Applying downcast.')
-        memo.printUsagePerType(df)
-        memo.printCurrentMemoryConsumption(df)
-        #df = memo.downcastNumeric(df)
-        #memo.printCurrentMemoryConsumption(df)
->>>>>>> 25f0bb6f
-
-        return df   
-
-    def get_data_items(self):
-        '''
-        Get the list of data items defined
-        :return: list of data items
-        '''
-        return self._data_items
-        
-        
-    def get_log(self,rows = 100):
-        '''
-        Get KPI execution log info. Returns a dataframe.
-        '''
-        query, log = self.db.query(self.log_table, self._db_schema)
-        query = query.filter(log.c.entity_type==self.name).\
-                      order_by(log.c.timestamp_utc.desc()).\
-                      limit(rows)
-        df = self.db.get_query_data(query)
-        return df
-    
-    def get_latest_log_entry(self):
-        '''
-        Get the most recent log entry. Returns dict.
-        '''
-        last = self.get_log(rows = 1)
-        last = last.to_dict('records')[0]
-        return last
-    
-    def get_param(self,param):
-        
-        return getattr(self, param)
-
-    def get_end_ts_override(self):
-        if self._end_ts_override is not None:
-            date_time_obj = dt.datetime.strptime(self._end_ts_override[0], '%Y-%m-%d %H:%M:%S')
-            return date_time_obj
-        return None
-    
-    def get_start_ts_override(self):
-        if self._start_ts_override is not None:
-            date_time_obj = dt.datetime.strptime(self._start_ts_override[0], '%Y-%m-%d %H:%M:%S')
-            return date_time_obj
-        return None
-        
-    
-    def generate_data(self, entities = None, days=0, seconds = 300, 
-                      freq = '1min', write=True, drop_existing = False):
-        '''
-        Generate random time series data for entities
-        
-        Parameters
-        ----------
-        entities: list
-            List of entity ids to genenerate data for
-        days: number
-            Number of days worth of data to generate (back from system date)
-        seconds: number
-            Number of seconds of worth of data to generate (back from system date)
-        freq: str
-            Pandas frequency string - interval of time between subsequent rows of data
-        write: bool
-            write generated data back to table with same name as entity
-        
-        '''
-        if entities is None:
-            entities = [str(self._start_entity_id + x) for x in list(range(self._auto_entity_count))]
-        metrics = []
-        categoricals = []
-        dates = []
-        others = []
-
-        if drop_existing:
-            self.db.drop_table(self.name, schema = self._db_schema)
-            self.drop_child_tables()
-                
-        exclude_cols =  ['deviceid','devicetype','format','updated_utc','logicalinterface_id',self._timestamp]  
-        if self.db is None:
-            write = False
-            msg = 'This is a null entity with no database connection, test data will not be written'
-            logger.debug(msg)
-            metrics = ['x_1','x_2','x_3']
-            dates = ['d_1','d_2','d_3']
-            categoricals = ['c_1','c_2','c_3']
-            others = []
-        else:
-            (metrics,dates,categoricals,others ) = self.db.get_column_lists_by_type(self.table,self._db_schema,exclude_cols = exclude_cols)
-        msg = 'Generating data for %s with metrics %s and dimensions %s and dates %s' %(self.name,metrics,categoricals,dates)
-        logger.debug(msg)
-        ts = TimeSeriesGenerator(metrics=metrics,ids=entities,
-                                 days=days,seconds=seconds,
-                                 freq=freq, categoricals = categoricals,
-                                 dates = dates, timestamp = self._timestamp)    
-        df = ts.execute()
-        
-        if self._dimension_table_name is not None:
-            self.generate_dimension_data(entities, write = write)
-        
-        if write:
-            for o in others:
-                if o not in df.columns:
-                    df[o] = None
-            df['logicalinterface_id'] = ''
-            df['devicetype'] = self.name
-            df['format'] = ''
-            df['updated_utc'] = None
-            self.db.write_frame(table_name = self.name, df = df, 
-                                schema = self._db_schema ,
-                                timestamp_col = self._timestamp)
-            
-        for (at_name,at_table) in list(self.activity_tables.items()):
-            adf = self.generate_activity_data(table_name = at_name, activities = at_table._activities,entities = entities, days = days, seconds = seconds, write = write)            
-            msg = 'generated data for activity table %s' %at_name
-            logger.debug(msg)
-            
-        for scd in list(self.scd.values()):
-            sdf = self.generate_scd_data(scd_obj = scd, entities = entities, days = days, seconds = seconds, write = write)
-            msg = 'generated data for scd table %s' %scd.name
-            logger.debug(msg)
-        
-        return df
-    
-    def generate_activity_data(self,table_name, activities, entities,days,seconds,write=True):
-        
-        (metrics, dates, categoricals,others) = self.db.get_column_lists_by_type(table_name,self._db_schema,exclude_cols=[self._entity_id,'start_date','end_date'])
-        metrics.append('duration')
-        categoricals.append('activity')
-        ts = TimeSeriesGenerator(metrics=metrics,dates = dates,categoricals=categoricals,
-                                 ids = entities, days = days, seconds = seconds, freq = self._activity_frequency)
-        ts.set_domain('activity',activities)               
-        df = ts.execute()
-        df['start_date'] = df[self._timestamp]
-        duration = df['duration'].abs()
-        df['end_date'] = df['start_date'] + pd.to_timedelta(duration, unit='h')
-        # probability that an activity took place in the interval
-        p_activity = (days*60*60*24 +seconds) / pd.to_timedelta(self._activity_frequency).total_seconds() 
-        is_activity = p_activity >= np.random.uniform(0,1,len(df.index))
-        df = df[is_activity]
-        cols = [x for x in df.columns if x not in ['duration',self._timestamp]]
-        df = df[cols]
-        if write:
-            msg = 'Generated %s rows of data and inserted into %s' %(len(df.index),table_name)
-            self.db.write_frame(table_name = table_name, df = df, schema = self._db_schema)       
-        return df
-    
-    
-    def generate_dimension_data(self,entities,write=True):
-        
-        (metrics, dates,categoricals, others ) = self.db.get_column_lists_by_type(
-                                                self._dimension_table_name,
-                                                self._db_schema,exclude_cols = [self._entity_id])
-        
-        rows = len(entities)
-        data = {}
-        
-        for m in metrics:
-            data[m] = MetricGenerator(m).get_data(rows=rows)
-
-        for c in categoricals:
-            data[c] = CategoricalGenerator(c).get_data(rows=rows)            
-            
-        data[self._entity_id] = entities
-            
-        df = pd.DataFrame(data = data)
-        
-        for d in dates:
-            df[d] = DateGenerator(d).get_data(rows=rows)
-            df[d] = pd.to_datetime(df[d])
-            
-        if write:
-            self.db.write_frame(df,
-                                table_name = self._dimension_table_name,
-                                if_exists = 'replace',
-                                schema = self._db_schema)
-            
-    def get_entity_filter(self):
-        '''
-        Get the list of entity ids that are valid for pipeline processing. 
-        '''
-        
-        return self._entity_filter_list
-        
-    
-    def get_last_checkpoint(self):
-        '''
-        Get the last checkpoint recorded for entity type
-        '''
-        
-        (query,table) = self.db.query_column_aggregate(
-                                table_name = self.checkpoint_table,
-                                schema = self._db_schema,
-                                column = 'TIMESTAMP',
-                                aggregate = 'max')
-        
-        query.filter(table.c.entity_type_id==self._entity_type_id)                
-        return query.scalar()
-                
-    
-    def generate_scd_data(self,scd_obj,entities,days,seconds,write=True):
-        
-        table_name = scd_obj.name
-        msg = 'generating data for %s for %s days and %s seconds' %(table_name,days,seconds)
-        (metrics, dates, categoricals,others) = self.db.get_column_lists_by_type(table_name,self._db_schema,exclude_cols=[self._entity_id,'start_date','end_date'])
-        msg = msg + ' with metrics %s, dates %s, categorials %s and others %s' %(metrics, dates, categoricals,others)
-        logger.debug(msg)
-        ts = TimeSeriesGenerator(metrics=metrics,dates = dates,categoricals=categoricals,
-                                 ids = entities, days = days, seconds = seconds, freq = self._scd_frequency)
-        df = ts.execute()
-        df['start_date'] = df[self._timestamp]
-        # probability that a change took place in the interval
-        p_activity = (days*60*60*24 +seconds) / pd.to_timedelta(self._scd_frequency).total_seconds() 
-        is_activity = p_activity >= np.random.uniform(0,1,len(df.index))
-        df = df[is_activity]
-        cols = [x for x in df.columns if x not in [self._timestamp]]
-        df = df[cols]
-        df['end_date'] = None
-        query,table = self.db.query(table_name, self._db_schema)
-        try:
-            edf = self.db.get_query_data(query)
-        except:
-            edf = pd.DataFrame()
-        df = pd.concat([df,edf],ignore_index = True,sort=False)
-        if len(df.index) > 0:
-            df = df.groupby([self._entity_id]).apply(self._set_end_date)
-            try:
-                self.db.truncate(table_name, schema = self._db_schema)
-            except KeyError:
-                pass
-            if write:
-                msg = 'Generated %s rows of data and inserted into %s' %(len(df.index),table_name)
-                logger.debug(msg)
-                self.db.write_frame(table_name = table_name, df = df, schema = self._db_schema) 
-        return df  
-    
-    def _get_scd_list(self):
-        return [(s.output_item,s.table_name) for s in self._scd_stages ]
-        
-    def make_dimension(self,name = None, *args, **kw):
-        '''
-        Add dimension table by specifying additional columns
-        
-        Parameters
-        ----------
-        name: str
-            dimension table name
-        *args: sql alchemchy Column objects
-        * kw: : schema
-        '''
-        kw['schema'] = self._db_schema
-        if name is None:
-            name = '%s_dimension' %self.name
-            
-        name = name.lower()
-            
-        self._dimension_table_name = name
-    
-        try:
-            self._dimension_table = self.db.get_table(name,self._db_schema)
-        except KeyError:
-            dim = db_module.Dimension(
-                self._dimension_table_name, self.db,
-                *args,
-                **kw
-                )
-            self._dimension_table = dim.table
-            dim.create()
-            msg = 'Creates dimension table %s' %self._dimension_table_name
-            logger.debug(msg)
-            
-            
-    def raise_error(self,exception,msg='',abort_on_fail=False):
-        '''
-        Raise an exception. Append a message and the current trace to the stacktrace.
-        '''
-        msg = msg + 'Trace follows: ' + str(self._trace)
-        
-        msg = '%s - %s : ' %(str(exception),msg)
-        if abort_on_fail:
-            try:
-                tb = sys.exc_info()[2]
-            except TypeError:
-                raise type(exception)(msg)
-            else:
-                raise type(exception)(msg).with_traceback(tb)
-        else:
-            logger.warn(msg)
-            msg = 'An exception occured during execution of a pipeline stage. The stage is configured to continue after an execution failure'
-            logger.warn(msg)
-    
-    def register(self):
-        '''
-        Register entity type so that it appears in the UI. Create a table for input data.
-        
-        Parameters
-        ----------
-        credentials: dict
-            credentials for the ICS metadata service
-
-        '''
-        cols = []
-        columns = []
-        table = {}
-        table['name'] = self.logical_name
-        table['metricTableName'] = self.name
-        table['metricTimestampColumn'] = self._timestamp
-        if self._dimension_table is not None:
-            table['dimensionTableName'] = self._dimension_table_name
-            for c in self.db.get_column_names(self._dimension_table, schema = self._db_schema):
-                cols.append((self._dimension_table,c,'DIMENSION'))
-        for c in self.db.get_column_names(self.table, schema = self._db_schema):
-            cols.append((self.table,c,'METRIC'))
-        for (table_obj,column_name,col_type) in cols:
-            msg = 'found %s column %s' %(col_type,column_name)
-            logger.debug(msg)
-            if column_name not in ['logicalinterface_id','format','updated_utc']:
-                data_type = table_obj.c[column_name].type
-                if isinstance(data_type,DOUBLE) or isinstance(data_type,Float) or isinstance(data_type,Integer):
-                    data_type = 'NUMBER'
-                elif isinstance(data_type,VARCHAR) or isinstance(data_type,String):
-                    data_type = 'LITERAL'
-                elif isinstance(data_type,TIMESTAMP) or isinstance(data_type,DateTime):
-                    data_type = 'TIMESTAMP'
-                else:
-                    data_type = str(data_type)
-                    logger.warning('Unknown datatype %s for column %s' %(data_type,c))
-                columns.append({ 
-                        'name' : column_name,
-                        'type' : col_type,
-                        'columnName' : column_name,
-                        'columnType'  : data_type,
-                        'tags' : None,
-                        'transient' : False
-                        })                
-        table['dataItemDto'] = columns
-        if self._db_schema is not None:
-            table['schemaName'] = self._db_schema
-        else:
-            try:
-                table['schemaName'] = self.db.credentials['db2']['username']
-            except KeyError:
-                raise KeyError('No db2 credentials found. Unable to register table.')
-        payload = [table]
-        response = self.db.http_request(request='POST',
-                                     object_type = 'entityType',
-                                     object_name = self.name,
-                                     payload = payload)
-
-        msg = 'Metadata registered for table %s '%self.name
-        logger.debug(msg)
-        #response = self.cos_save()
-        #msg = 'Entity type saved to cos %s '%response
-        #logger.debug(msg)
-        return response
-    
-        
-    def trace_append(self,created_by,msg,log_method=None,**kwargs):
-        '''
-        Write to entity type trace
-        '''
-        self._trace.write(created_by = created_by,
-                          log_method = log_method,
-                          text = msg,
-                          **kwargs)
-        
-            
-    def set_custom_calendar(self,custom_calendar):
-        '''
-        Set a custom calendar for the entity type.
-        '''
-        if custom_calendar is not None:
-            self._custom_calendar = custom_calendar
-     
-    def _set_end_date(self,df):
-        
-        df['end_date'] = df['start_date'].shift(-1)
-        df['end_date'] = df['end_date'] - pd.Timedelta(seconds = 1)
-        df['end_date'] = df['end_date'].fillna(pd.Timestamp.max)
-        return df
-    
-    def __str__(self):
-        out = self.name
-        return out
-    
-    def exec_pipeline(self, *args, to_csv = False, register = False, start_ts = None, publish = False):
-        '''
-        Test an AS function instance using entity data. Provide one or more functions as args.
-        '''
-        stages = list(args)
-        pl = self.get_calc_pipeline(stages=stages)
-        df = pl.execute(to_csv = to_csv, register = register, start_ts = start_ts)
-        if publish:
-            pl.publish()
-        return df
-        
-    
-    def set_params(self, **params):
-        '''
-        Set parameters based using supplied dictionary
-        '''
-        for key,value in list(params.items()):
-            setattr(self, key, value)
-        return self
-    
-    def write_unmatched_members(self,df):
-        '''
-        Write a row to the dimension table for every entity instance in the dataframe supplied
-        '''
-        # add a dimension table if there is none
-        if self._dimension_table_name is None:
-            new_dim_name = '%s%s' %(self.name, self._auto_dim_suffix)
-            self.make_dimension(name=new_dim_name)
-            self.register()
-        #get existing dimension keys
-        ef = self.db.read_table(self._dimension_table_name, schema = self._db_schema, columns = [self._entity_id])
-        ids = set(ef[self._entity_id].unique())
-        #get new members from the dataframe supplied
-        new_ids = set(df[self._entity_id].unique()) - ids
-        #write
-        self.db.start_session()
-        table = self.db.get_table(self._dimension_table_name, self._db_schema)
-        for i in new_ids:
-            stmt = table.insert().values({self._entity_id:i})
-            self.db.connection.execute(stmt)
-        self.db.commit()
-        return new_ids
-
-
-class Trace(object)    :
-    '''
-    Gather status and diagnostic information to report back in the UI
-    '''
-    elapsed_threshold_sec = 2 #threshold for wring elapsed time to the trace
-    primary_df = 'df'
-    def __init__(self,parent=None):
-        if parent is None:
-            parent = self
-        self.parent = parent
-        self.data = []
-        self.df_cols = set()
-        self.df_index = set()
-        self.df_count = 0
-        self.prev_ts = dt.datetime.utcnow()
-        self.write(created_by=parent,text='Trace started. ')
-        
-    def write(self,created_by,text,log_method=None,**kwargs):
-        ts = dt.datetime.utcnow()
-        text = str(text)
-        try:
-            (kwargs[self.primary_df],msg) = self._df_as_dict(kwargs[self.primary_df],prefix=self.primary_df)
-        except KeyError:
-            msg = ''   
-        text = text + msg
-        elapsed = (ts - self.prev_ts).total_seconds()
-        self.prev_ts = ts
-        if elapsed >= self.elapsed_threshold_sec:
-            msg = 'Time since last trace entry: %s sec. ' %elapsed
-            text = text + msg
-        entry = { 'timestamp' : str(ts),
-          'created_by' : str(created_by),
-          'text': text,
-          'elapsed_time' : elapsed
-        }
-        for key,value in list(kwargs.items()):            
-            if not isinstance(value,str):
-                kwargs[key] = str(value)
-        entry = {**entry,**kwargs}
-        self.data.append(entry)
-         
-        try:
-            if log_method is not None:
-                log_method(text)
-        except TypeError:
-            msg = 'A write to the trace called an invalid logging method. Logging as warning: %s' %text
-            logger.warning(msg)
-            
-    def _df_as_dict(self,df,prefix):
-        msg = ''
-        data = {}
-        prev_count = self.df_count
-        prev_index = self.df_index
-        prev_cols = self.df_cols
-        self.df_count = len(df.index)
-        if df.index.names is None:
-            self.df_index = {}
-        else:
-            self.df_index = set(df.index.names)
-        self.df_cols = set(df.columns)
-        #formulate message based on changes
-        if self.df_count > prev_count:
-            msg = '%s Added %s rows. ' %(msg,self.df_count - prev_count)
-        if self.df_count < prev_count:
-            msg = '%s Removed %s rows. ' %(msg,self.df_count - prev_count)            
-        if len(self.df_index-prev_index)>0:
-            msg = '%s Added to index %s. ' %(msg,self.df_index-prev_index)
-        if len(prev_index-self.df_index)>0:
-            msg = '%s Removed from index %s ' %(msg,prev_index-self.df_index)
-        if len(self.df_cols-prev_cols)>0:
-            msg = '%s Added columns %s. ' %(msg,self.df_cols-prev_cols)
-        if len(prev_cols-self.df_cols)>0:
-            msg = '%s Removed columns %s.  ' %(msg,prev_cols-self.df_cols)            
-        #also include a dict with actual stats
-        data['%s_count' %prefix] = self.df_count
-        data['%s_index' %prefix] = self.df_index
-        data['%s_columns' %prefix] = self.df_cols
-    
-        return(data,msg)
-        
-    def as_json(self):
-        
-        return json.dumps(self.data)
-    
-    def __str__(self):
-        
-        out = ''
-        for entry in self.data:
-            out = out + entry['text'] 
-            
-        return out
-                
-    
-
-
-class Model(object):
-    '''
-    Predictive model
-    '''
-    def __init__(self, name , estimator, estimator_name , params,
-                 features, target, eval_metric_name, eval_metric_train,
-                 shelf_life_days):
-        
-        self.name = name
-        self.target = target
-        self.features = features
-        self.estimator = estimator
-        self.estimator_name = estimator_name
-        self.params = params
-        self.eval_metric_name = eval_metric_name
-        self.eval_metric_train = None
-        self.eval_metric_test = None
-        if self.estimator is None:
-            self.trained_date = None
-        else:
-            self.trained_date = dt.datetime.utcnow()
-        if self.trained_date is not None and shelf_life_days is not None:
-            self.expiry_date = self.trained_date + dt.timedelta(days = shelf_life_days)
-        else:
-            self.expiry_date = None
-        self.viz = {}
-
-    def add_viz(self, name, cos_credentials, viz_obj, bucket):
-        self.db.cos_save(persisted_object=viz_obj, filename= name, bucket=bucket)
-        
-    def fit(self,df):
-        self.estimator = self.estimator.fit(df[self.features],df[self.target])
-        self.trained_date = dt.datetime.utcnow()
-        self.eval_metric_train = self.score(df)
-        if self.shelf_life_days is not None:
-            self.expiry_date = self.trained_date + dt.timedelta(days = self.shelf_life_days)        
-        msg= 'trained model %s with evaluation metric value %s' %(self.name,self.eval_metric_train)
-        logger.info(msg)
-        return self.estimator
-
-    def predict(self,df):
-        result = self.estimator.predict(df[self.features])
-        msg= 'predicted using model %s' %(self.name)
-        logger.info(msg)        
-        return result
-
-    def score (self,df):
-        result = self.estimator.score(df[self.features],df[self.target])     
-        return result    
-    
-    def test(self,df):
-        self.eval_metric_test = self.score(df)
-        msg= 'evaluated model %s with evaluation metric value %s' %(self.name,self.eval_metric_test)
-        logger.info(msg)        
-        return self.eval_metric_test
-        
-    def save(self, cos_credentials, bucket):
-        self.db.cos_save(persisted_object=self, filename=self.name, bucket=bucket)
-        
-    def __str__(self):
-        out = {}
-        output = ['name','target','features', 'estimator_name','eval_metric_name','eval_metric_train','eval_metric_test','trained_date','expiry_date']
-        for o in output:
-            try:
-                out[o] = getattr(self, o)
-            except AttributeError:
-                out[o] = '_missing_'
-        if out['trained_date'] is not None:
-            out['trained_date'] = out['trained_date'].isoformat()
-        if out['expiry_date'] is not None:
-            out['expiry_date'] = out['expiry_date'].isoformat()
-        return json.dumps(out,indent=1)
-            
-        
-        
-    
-
-        
-
-        
-        
-        
-        
-
-        
-            
-            
-    
-    
-    
+# *****************************************************************************
+# Â© Copyright IBM Corp. 2018.  All Rights Reserved.
+#
+# This program and the accompanying materials
+# are made available under the terms of the Apache V2.0
+# which accompanies this distribution, and is available at
+# http://www.apache.org/licenses/LICENSE-2.0
+#
+# *****************************************************************************
+
+import logging
+import datetime as dt
+import sys
+import numpy as np
+import json
+import pandas as pd
+from collections import OrderedDict
+from pandas.api.types import is_bool, is_number, is_string_dtype, is_timedelta64_dtype
+from sqlalchemy import Table, Column, Integer, SmallInteger, String, DateTime, Float, func
+from sqlalchemy.sql.sqltypes import TIMESTAMP,VARCHAR
+from ibm_db_sa.base import DOUBLE
+from . import db as db_module
+from .automation import TimeSeriesGenerator, DateGenerator, MetricGenerator, CategoricalGenerator
+from .pipeline import CalcPipeline
+from .util import MemoryOptimizer
+
+
+
+
+logger = logging.getLogger(__name__)
+
+def make_sample_entity(db,schema=None,
+                      name = 'as_sample_entity',
+                      register = False,
+                      data_days = 1,
+                      float_cols = None,
+                      string_cols = None,
+                      drop_existing = True):
+    """
+    Get a sample entity to use for testing
+    
+    Parameters
+    ----------
+    db : Database object
+        database where entity resides.
+    schema: str (optional)
+        name of database schema. Will be placed in the default schema if none specified.
+    name: str (optional)
+        by default the entity type will be called as_sample_entity
+    register: bool
+        register so that it is available in the UI
+    data_days : number
+        Number of days of sample data to generate
+    float_cols: list
+        Name of float columns to add
+    string_cols : list
+        Name of string columns to add
+    """
+    
+    if float_cols is None:
+        float_cols = ['temp', 'grade', 'throttle' ]
+    if string_cols is None:
+        string_cols = ['company']
+        
+    if drop_existing:
+        db.drop_table(table_name=name, schema=schema)        
+        
+    float_cols = [Column(x,Float()) for x in float_cols]
+    string_cols = [Column(x,String(255)) for x in string_cols]
+    args = []
+    args.extend(float_cols)
+    args.extend(string_cols)
+    
+    entity = EntityType(name,db, *args,
+                      **{
+                        '_timestamp' : 'evt_timestamp',
+                        '_db_schema' : schema
+                         })
+    entity.generate_data(days=data_days, drop_existing = True)
+    if register:
+        entity.register()
+    return entity
+
+class EntityType(object):
+    '''
+    Data is organised around Entity Types. Entity Types have one or more 
+    physical database object for their data. When creating a new Entity Type,
+    it will attempt to connect itself to a table of the same name in the
+    database. If no table exists the Entity Type will create one.
+    
+    Parameters
+    ----------
+    name: str
+        Name of the entity type. Use lower case. Will be used as the physical
+        database table name so don't use database reserved works of special
+        characters. 
+    db: Database object
+        Contains the connection info for the database
+    *args:
+        Additional positional arguments are used to add the list of SQL Alchemy Column
+        objects contained within this table. Similar to the style of a CREATE TABLE sql statement.
+        There is no need to specify column names if you are using an existing database table as
+        an entity type.
+    **kwargs
+        Additional keywork args. 
+        _timestamp: str
+            Overide the timestamp column name from the default of 'evt_timestamp'
+    '''    
+    
+    auto_create_table = True        
+    log_table = 'KPI_LOGGING'
+    checkpoint_table = 'KPI_CHECKPOINT'
+    # These two columns will be available in the dataframe of a pipeline
+    _entity_id = 'deviceid' #identify the instance
+    _timestamp_col = '_timestamp' #copy of the event timestamp from the index
+    # This column will identify an instance in the index
+    _df_index_entity_id = 'id'
+    # when automatically creating a new dimension, use this suffix
+    _auto_dim_suffix = '_auto_dim'
+    # generator
+    _scd_frequency = '2D'
+    _activity_frequency = '3D'
+    _start_entity_id = 73000 #used to build entity ids
+    _auto_entity_count = 5 #default number of entities to generate data for
+    # variabes that will be set when run inside an engine pipeline, or may be set as kwargs
+    _entity_type_id = None
+    logical_name = None
+    _timestamp = 'evt_timestamp'
+    _dimension_table_name = None
+    _db_connection_dbi = None
+    _db_schema = None
+    _data_items = None
+    tenant_id = None
+    _entity_filter_list = None
+    _start_ts_override = None
+    _end_ts_override = None
+    # processing defaults
+    _checkpoint_by_entity = True # manage a separate checkpoint for each entity instance
+    _pre_aggregate_time_grain = None # aggregate incoming data before processing
+    _auto_read_from_ts_table = True # read new data from designated time series table for the entity
+    _pre_agg_rules = None # pandas agg dictionary containing list of aggregates to apply for each item
+    _pre_agg_outputs = None #dictionary containing list of output items names for each item
+    def __init__ (self,name,db, *args, **kwargs):
+        self.name = name.lower()
+        self.activity_tables = {}
+        self.scd = {}
+        self.db = db
+        if self.db is not None:
+            self.tenant_id = self.db.tenant_id
+        self._system_columns = [self._entity_id,self._timestamp_col,'logicalinterface_id',
+                                'devicetype','format','updated_utc', self._timestamp]
+        #pipeline processing options
+        self._custom_exclude_col_from_auto_drop_nulls = []
+        self._drop_all_null_rows = True
+        #pipeline work variables stages
+        self._dimension_table = None
+        self._scd_stages = []
+        self._custom_calendar = None
+        self._is_initial_transform = True
+        self._trace = Trace(self)
+        self._is_preload_complete = False
+        #initialize
+        self.set_params(**kwargs)
+        if self._db_schema is None:
+            msg = 'No _db_schema specified in **kwargs. Using default database schema.'
+            logger.warn(msg)
+        if self.logical_name is None:
+            self.logical_name = self.name         
+        if name is not None and db is not None:            
+            try:
+                self.table = self.db.get_table(self.name,self._db_schema)
+            except KeyError:
+                if self.auto_create_table:
+                    ts = db_module.TimeSeriesTable(self.name ,self.db, *args, **kwargs)
+                    self.table = ts.table
+                    self.db.create()
+                    msg = 'Create table %s' %self.name
+                    logger.info(msg)
+                else:
+                    msg = 'Database table %s not found. Unable to create entity type instance. Provide a valid table name or use the auto_create_table = True keyword arg to create a table. ' %(name)
+                    raise ValueError (msg)
+        else:
+            msg = 'Created a logical entity type. It is not connected to a real database table, so it cannot perform any database operations.'
+            logger.debug(msg)
+            
+    def add_activity_table(self, name, activities, *args, **kwargs):
+        '''
+        add an activity table for this entity type. 
+        
+        parameters
+        ----------
+        name: str
+            table name
+        activities: list of strs
+            activity type codes: these identify the nature of the activity, e.g. PM is Preventative Maintenance
+        *args: Column objects
+            other columns describing the activity, e.g. materials_cost
+        '''
+        kwargs['_activities'] = activities
+        kwargs['schema'] = self._db_schema
+        name = name.lower()
+        table = db_module.ActivityTable(name, self.db,*args, **kwargs)
+        try:
+            sqltable = self.db.get_table(name, self._db_schema)
+        except KeyError:
+            table.create()
+        self.activity_tables[name] = table
+        
+    def add_slowly_changing_dimension(self,property_name,datatype,**kwargs):
+        '''
+        add a slowly changing dimension table containing a single property for this entity type
+        
+        parameters
+        ----------
+        property_name : str
+            name of property, e.g. firmware_version (lower case, no database reserved words)
+        datatype: sqlalchemy datatype
+        '''
+        
+        property_name = property_name.lower()
+        
+        name= '%s_scd_%s' %(self.name,property_name)
+        kwargs['schema'] = self._db_schema        
+        table = db_module.SlowlyChangingDimension(name = name,
+                                   database=self.db,
+                                   property_name = property_name,
+                                   datatype = datatype,
+                                   **kwargs) 
+        
+        try:
+            sqltable = self.db.get_table(name,self._db_schema)
+        except KeyError:
+            table.create()
+        self.scd[property_name] = table
+        
+    def _add_scd_pipeline_stage(self, scd_lookup):
+        
+        self._scd_stages.append(scd_lookup)
+        
+        
+    def cos_save(self):
+        
+        name = ['entity_type', self.name]
+        name = '.'.join(name)
+        self.db.cos_save(self, name)
+                
+        
+    def drop_child_tables(self):
+        '''
+        Drop all child tables
+        '''
+        tables = []
+        tables.extend(self.activity_tables.values())
+        tables.extend(self.scd.values())
+        [self.db.drop_table(x,self._db_schema) for x in tables]
+        msg = 'dropped tables %s' %tables
+        logger.info(msg)
+                
+    
+    def get_calc_pipeline(self,stages=None):
+        '''
+        Make a new CalcPipeline object. Reset processing variables.
+        '''
+        self._scd_stages = []
+        self._custom_calendar = None
+        self._is_initial_transform = True
+        return CalcPipeline(stages=stages, entity_type = self)
+        
+        
+    def get_data(self,start_ts =None,end_ts=None,entities=None,columns=None):
+        '''
+        Retrieve entity data at input grain or preaggregated
+        '''
+        
+        if entities is None:
+            e_count = 'all'
+            e_preview = ''
+        else:
+            e_count = len(entities)
+            e_preview = '[%s..]' %entities[0]
+        msg = 'Getting entity type data for %s entities %s' %(e_count,e_preview)
+        self.trace_append(self,msg)
+        
+        if self._pre_aggregate_time_grain is None:    
+            df = self.db.read_table(
+                    table_name = self.name,
+                    schema = self._db_schema,
+                    timestamp_col = self._timestamp,
+                    parse_dates = None,
+                    columns = columns,
+                    start_ts = start_ts,
+                    end_ts = end_ts,
+                    entities = entities,
+                    dimension = self._dimension_table_name
+                    ) 
+            self.trace_append(self,'Read source data',df=df)
+            
+        else:
+            (metrics,dates,categoricals,others) = self.db.get_column_lists_by_type(self.name,self._db_schema)
+            if self._dimension_table_name is not None:
+                categoricals.extend(self.db.get_column_names(self._dimension_table_name,self._db_schema))
+            if columns is None:
+                columns = []
+                columns.extend(metrics)
+                columns.extend(dates)
+                columns.extend(categoricals)
+                columns.extend(others)
+            
+            #make sure each column is in the aggregate dictionary
+            #apply a default aggregate for each column not specified in the aggregation metadata
+            if self._pre_agg_rules is None:
+                self._pre_agg_rules = {}
+                self._pre_agg_outputs = {}
+            for c in columns:
+                try:
+                    self._pre_agg_rules[c]
+                except KeyError:                    
+                    if c not in [self._timestamp,self._entity_id]:
+                        if c in metrics:
+                            self._pre_agg_rules[c] = 'mean'
+                            self._pre_agg_outputs[c] = 'mean_%s' %c
+                        else: 
+                            self._pre_agg_rules[c] = 'max'
+                            self._pre_agg_outputs[c] = 'max_%s' %c
+                else:
+                    pass
+                        
+            df = self.db.read_agg(
+                    table_name = self.name,
+                    schema = self._db_schema,
+                    groupby = [self._entity_id],
+                    timestamp = self._timestamp,
+                    time_grain = self._pre_aggregate_time_grain,
+                    agg_dict = self._pre_agg_rules,
+                    agg_outputs = self._pre_agg_outputs,
+                    start_ts = start_ts,
+                    end_ts = end_ts,
+                    entities = entities,
+                    dimension = self._dimension_table_name                    
+                    )
+
+            msg = 'Read input data aggregated to %s. '  %(self._pre_aggregate_time_grain)
+            self.trace_append(self,msg=msg,df=df)
+            
+        if start_ts is not None:
+            msg = 'Data retrieved after timestamp: %s. ' %start_ts
+
+        # Optimizing the data frame size using downcasting
+        memo = MemoryOptimizer()
+        #df = memo.downcastNumeric(df)              #uncomment only after testing better
+        memo.downcastNumeric(df)
+
+        return df   
+
+    def get_data_items(self):
+        '''
+        Get the list of data items defined
+        :return: list of data items
+        '''
+        return self._data_items
+        
+        
+    def get_log(self,rows = 100):
+        '''
+        Get KPI execution log info. Returns a dataframe.
+        '''
+        query, log = self.db.query(self.log_table, self._db_schema)
+        query = query.filter(log.c.entity_type==self.name).\
+                      order_by(log.c.timestamp_utc.desc()).\
+                      limit(rows)
+        df = self.db.get_query_data(query)
+        return df
+    
+    def get_latest_log_entry(self):
+        '''
+        Get the most recent log entry. Returns dict.
+        '''
+        last = self.get_log(rows = 1)
+        last = last.to_dict('records')[0]
+        return last
+    
+    def get_param(self,param):
+        
+        return getattr(self, param)
+
+    def get_end_ts_override(self):
+        if self._end_ts_override is not None:
+            date_time_obj = dt.datetime.strptime(self._end_ts_override[0], '%Y-%m-%d %H:%M:%S')
+            return date_time_obj
+        return None
+    
+    def get_start_ts_override(self):
+        if self._start_ts_override is not None:
+            date_time_obj = dt.datetime.strptime(self._start_ts_override[0], '%Y-%m-%d %H:%M:%S')
+            return date_time_obj
+        return None
+        
+    
+    def generate_data(self, entities = None, days=0, seconds = 300, 
+                      freq = '1min', write=True, drop_existing = False):
+        '''
+        Generate random time series data for entities
+        
+        Parameters
+        ----------
+        entities: list
+            List of entity ids to genenerate data for
+        days: number
+            Number of days worth of data to generate (back from system date)
+        seconds: number
+            Number of seconds of worth of data to generate (back from system date)
+        freq: str
+            Pandas frequency string - interval of time between subsequent rows of data
+        write: bool
+            write generated data back to table with same name as entity
+        
+        '''
+        if entities is None:
+            entities = [str(self._start_entity_id + x) for x in list(range(self._auto_entity_count))]
+        metrics = []
+        categoricals = []
+        dates = []
+        others = []
+
+        if drop_existing:
+            self.db.drop_table(self.name, schema = self._db_schema)
+            self.drop_child_tables()
+                
+        exclude_cols =  ['deviceid','devicetype','format','updated_utc','logicalinterface_id',self._timestamp]  
+        if self.db is None:
+            write = False
+            msg = 'This is a null entity with no database connection, test data will not be written'
+            logger.debug(msg)
+            metrics = ['x_1','x_2','x_3']
+            dates = ['d_1','d_2','d_3']
+            categoricals = ['c_1','c_2','c_3']
+            others = []
+        else:
+            (metrics,dates,categoricals,others ) = self.db.get_column_lists_by_type(self.table,self._db_schema,exclude_cols = exclude_cols)
+        msg = 'Generating data for %s with metrics %s and dimensions %s and dates %s' %(self.name,metrics,categoricals,dates)
+        logger.debug(msg)
+        ts = TimeSeriesGenerator(metrics=metrics,ids=entities,
+                                 days=days,seconds=seconds,
+                                 freq=freq, categoricals = categoricals,
+                                 dates = dates, timestamp = self._timestamp)    
+        df = ts.execute()
+        
+        if self._dimension_table_name is not None:
+            self.generate_dimension_data(entities, write = write)
+        
+        if write:
+            for o in others:
+                if o not in df.columns:
+                    df[o] = None
+            df['logicalinterface_id'] = ''
+            df['devicetype'] = self.name
+            df['format'] = ''
+            df['updated_utc'] = None
+            self.db.write_frame(table_name = self.name, df = df, 
+                                schema = self._db_schema ,
+                                timestamp_col = self._timestamp)
+            
+        for (at_name,at_table) in list(self.activity_tables.items()):
+            adf = self.generate_activity_data(table_name = at_name, activities = at_table._activities,entities = entities, days = days, seconds = seconds, write = write)            
+            msg = 'generated data for activity table %s' %at_name
+            logger.debug(msg)
+            
+        for scd in list(self.scd.values()):
+            sdf = self.generate_scd_data(scd_obj = scd, entities = entities, days = days, seconds = seconds, write = write)
+            msg = 'generated data for scd table %s' %scd.name
+            logger.debug(msg)
+        
+        return df
+    
+    def generate_activity_data(self,table_name, activities, entities,days,seconds,write=True):
+        
+        (metrics, dates, categoricals,others) = self.db.get_column_lists_by_type(table_name,self._db_schema,exclude_cols=[self._entity_id,'start_date','end_date'])
+        metrics.append('duration')
+        categoricals.append('activity')
+        ts = TimeSeriesGenerator(metrics=metrics,dates = dates,categoricals=categoricals,
+                                 ids = entities, days = days, seconds = seconds, freq = self._activity_frequency)
+        ts.set_domain('activity',activities)               
+        df = ts.execute()
+        df['start_date'] = df[self._timestamp]
+        duration = df['duration'].abs()
+        df['end_date'] = df['start_date'] + pd.to_timedelta(duration, unit='h')
+        # probability that an activity took place in the interval
+        p_activity = (days*60*60*24 +seconds) / pd.to_timedelta(self._activity_frequency).total_seconds() 
+        is_activity = p_activity >= np.random.uniform(0,1,len(df.index))
+        df = df[is_activity]
+        cols = [x for x in df.columns if x not in ['duration',self._timestamp]]
+        df = df[cols]
+        if write:
+            msg = 'Generated %s rows of data and inserted into %s' %(len(df.index),table_name)
+            self.db.write_frame(table_name = table_name, df = df, schema = self._db_schema)       
+        return df
+    
+    
+    def generate_dimension_data(self,entities,write=True):
+        
+        (metrics, dates,categoricals, others ) = self.db.get_column_lists_by_type(
+                                                self._dimension_table_name,
+                                                self._db_schema,exclude_cols = [self._entity_id])
+        
+        rows = len(entities)
+        data = {}
+        
+        for m in metrics:
+            data[m] = MetricGenerator(m).get_data(rows=rows)
+
+        for c in categoricals:
+            data[c] = CategoricalGenerator(c).get_data(rows=rows)            
+            
+        data[self._entity_id] = entities
+            
+        df = pd.DataFrame(data = data)
+        
+        for d in dates:
+            df[d] = DateGenerator(d).get_data(rows=rows)
+            df[d] = pd.to_datetime(df[d])
+            
+        if write:
+            self.db.write_frame(df,
+                                table_name = self._dimension_table_name,
+                                if_exists = 'replace',
+                                schema = self._db_schema)
+            
+    def get_entity_filter(self):
+        '''
+        Get the list of entity ids that are valid for pipeline processing. 
+        '''
+        
+        return self._entity_filter_list
+        
+    
+    def get_last_checkpoint(self):
+        '''
+        Get the last checkpoint recorded for entity type
+        '''
+        
+        (query,table) = self.db.query_column_aggregate(
+                                table_name = self.checkpoint_table,
+                                schema = self._db_schema,
+                                column = 'TIMESTAMP',
+                                aggregate = 'max')
+        
+        query.filter(table.c.entity_type_id==self._entity_type_id)                
+        return query.scalar()
+                
+    
+    def generate_scd_data(self,scd_obj,entities,days,seconds,write=True):
+        
+        table_name = scd_obj.name
+        msg = 'generating data for %s for %s days and %s seconds' %(table_name,days,seconds)
+        (metrics, dates, categoricals,others) = self.db.get_column_lists_by_type(table_name,self._db_schema,exclude_cols=[self._entity_id,'start_date','end_date'])
+        msg = msg + ' with metrics %s, dates %s, categorials %s and others %s' %(metrics, dates, categoricals,others)
+        logger.debug(msg)
+        ts = TimeSeriesGenerator(metrics=metrics,dates = dates,categoricals=categoricals,
+                                 ids = entities, days = days, seconds = seconds, freq = self._scd_frequency)
+        df = ts.execute()
+        df['start_date'] = df[self._timestamp]
+        # probability that a change took place in the interval
+        p_activity = (days*60*60*24 +seconds) / pd.to_timedelta(self._scd_frequency).total_seconds() 
+        is_activity = p_activity >= np.random.uniform(0,1,len(df.index))
+        df = df[is_activity]
+        cols = [x for x in df.columns if x not in [self._timestamp]]
+        df = df[cols]
+        df['end_date'] = None
+        query,table = self.db.query(table_name, self._db_schema)
+        try:
+            edf = self.db.get_query_data(query)
+        except:
+            edf = pd.DataFrame()
+        df = pd.concat([df,edf],ignore_index = True,sort=False)
+        if len(df.index) > 0:
+            df = df.groupby([self._entity_id]).apply(self._set_end_date)
+            try:
+                self.db.truncate(table_name, schema = self._db_schema)
+            except KeyError:
+                pass
+            if write:
+                msg = 'Generated %s rows of data and inserted into %s' %(len(df.index),table_name)
+                logger.debug(msg)
+                self.db.write_frame(table_name = table_name, df = df, schema = self._db_schema) 
+        return df  
+    
+    def _get_scd_list(self):
+        return [(s.output_item,s.table_name) for s in self._scd_stages ]
+        
+    def make_dimension(self,name = None, *args, **kw):
+        '''
+        Add dimension table by specifying additional columns
+        
+        Parameters
+        ----------
+        name: str
+            dimension table name
+        *args: sql alchemchy Column objects
+        * kw: : schema
+        '''
+        kw['schema'] = self._db_schema
+        if name is None:
+            name = '%s_dimension' %self.name
+            
+        name = name.lower()
+            
+        self._dimension_table_name = name
+    
+        try:
+            self._dimension_table = self.db.get_table(name,self._db_schema)
+        except KeyError:
+            dim = db_module.Dimension(
+                self._dimension_table_name, self.db,
+                *args,
+                **kw
+                )
+            self._dimension_table = dim.table
+            dim.create()
+            msg = 'Creates dimension table %s' %self._dimension_table_name
+            logger.debug(msg)
+            
+            
+    def raise_error(self,exception,msg='',abort_on_fail=False):
+        '''
+        Raise an exception. Append a message and the current trace to the stacktrace.
+        '''
+        msg = msg + 'Trace follows: ' + str(self._trace)
+        
+        msg = '%s - %s : ' %(str(exception),msg)
+        if abort_on_fail:
+            try:
+                tb = sys.exc_info()[2]
+            except TypeError:
+                raise type(exception)(msg)
+            else:
+                raise type(exception)(msg).with_traceback(tb)
+        else:
+            logger.warn(msg)
+            msg = 'An exception occured during execution of a pipeline stage. The stage is configured to continue after an execution failure'
+            logger.warn(msg)
+    
+    def register(self):
+        '''
+        Register entity type so that it appears in the UI. Create a table for input data.
+        
+        Parameters
+        ----------
+        credentials: dict
+            credentials for the ICS metadata service
+
+        '''
+        cols = []
+        columns = []
+        table = {}
+        table['name'] = self.logical_name
+        table['metricTableName'] = self.name
+        table['metricTimestampColumn'] = self._timestamp
+        if self._dimension_table is not None:
+            table['dimensionTableName'] = self._dimension_table_name
+            for c in self.db.get_column_names(self._dimension_table, schema = self._db_schema):
+                cols.append((self._dimension_table,c,'DIMENSION'))
+        for c in self.db.get_column_names(self.table, schema = self._db_schema):
+            cols.append((self.table,c,'METRIC'))
+        for (table_obj,column_name,col_type) in cols:
+            msg = 'found %s column %s' %(col_type,column_name)
+            logger.debug(msg)
+            if column_name not in ['logicalinterface_id','format','updated_utc']:
+                data_type = table_obj.c[column_name].type
+                if isinstance(data_type,DOUBLE) or isinstance(data_type,Float) or isinstance(data_type,Integer):
+                    data_type = 'NUMBER'
+                elif isinstance(data_type,VARCHAR) or isinstance(data_type,String):
+                    data_type = 'LITERAL'
+                elif isinstance(data_type,TIMESTAMP) or isinstance(data_type,DateTime):
+                    data_type = 'TIMESTAMP'
+                else:
+                    data_type = str(data_type)
+                    logger.warning('Unknown datatype %s for column %s' %(data_type,c))
+                columns.append({ 
+                        'name' : column_name,
+                        'type' : col_type,
+                        'columnName' : column_name,
+                        'columnType'  : data_type,
+                        'tags' : None,
+                        'transient' : False
+                        })                
+        table['dataItemDto'] = columns
+        if self._db_schema is not None:
+            table['schemaName'] = self._db_schema
+        else:
+            try:
+                table['schemaName'] = self.db.credentials['db2']['username']
+            except KeyError:
+                raise KeyError('No db2 credentials found. Unable to register table.')
+        payload = [table]
+        response = self.db.http_request(request='POST',
+                                     object_type = 'entityType',
+                                     object_name = self.name,
+                                     payload = payload)
+
+        msg = 'Metadata registered for table %s '%self.name
+        logger.debug(msg)
+        #response = self.cos_save()
+        #msg = 'Entity type saved to cos %s '%response
+        #logger.debug(msg)
+        return response
+    
+        
+    def trace_append(self,created_by,msg,log_method=None,**kwargs):
+        '''
+        Write to entity type trace
+        '''
+        self._trace.write(created_by = created_by,
+                          log_method = log_method,
+                          text = msg,
+                          **kwargs)
+        
+            
+    def set_custom_calendar(self,custom_calendar):
+        '''
+        Set a custom calendar for the entity type.
+        '''
+        if custom_calendar is not None:
+            self._custom_calendar = custom_calendar
+     
+    def _set_end_date(self,df):
+        
+        df['end_date'] = df['start_date'].shift(-1)
+        df['end_date'] = df['end_date'] - pd.Timedelta(seconds = 1)
+        df['end_date'] = df['end_date'].fillna(pd.Timestamp.max)
+        return df
+    
+    def __str__(self):
+        out = self.name
+        return out
+    
+    def exec_pipeline(self, *args, to_csv = False, register = False, start_ts = None, publish = False):
+        '''
+        Test an AS function instance using entity data. Provide one or more functions as args.
+        '''
+        stages = list(args)
+        pl = self.get_calc_pipeline(stages=stages)
+        df = pl.execute(to_csv = to_csv, register = register, start_ts = start_ts)
+        if publish:
+            pl.publish()
+        return df
+        
+    
+    def set_params(self, **params):
+        '''
+        Set parameters based using supplied dictionary
+        '''
+        for key,value in list(params.items()):
+            setattr(self, key, value)
+        return self
+    
+    def write_unmatched_members(self,df):
+        '''
+        Write a row to the dimension table for every entity instance in the dataframe supplied
+        '''
+        # add a dimension table if there is none
+        if self._dimension_table_name is None:
+            new_dim_name = '%s%s' %(self.name, self._auto_dim_suffix)
+            self.make_dimension(name=new_dim_name)
+            self.register()
+        #get existing dimension keys
+        ef = self.db.read_table(self._dimension_table_name, schema = self._db_schema, columns = [self._entity_id])
+        ids = set(ef[self._entity_id].unique())
+        #get new members from the dataframe supplied
+        new_ids = set(df[self._entity_id].unique()) - ids
+        #write
+        self.db.start_session()
+        table = self.db.get_table(self._dimension_table_name, self._db_schema)
+        for i in new_ids:
+            stmt = table.insert().values({self._entity_id:i})
+            self.db.connection.execute(stmt)
+        self.db.commit()
+        return new_ids
+
+
+class Trace(object)    :
+    '''
+    Gather status and diagnostic information to report back in the UI
+    '''
+    elapsed_threshold_sec = 2 #threshold for wring elapsed time to the trace
+    primary_df = 'df'
+    def __init__(self,parent=None):
+        if parent is None:
+            parent = self
+        self.parent = parent
+        self.data = []
+        self.df_cols = set()
+        self.df_index = set()
+        self.df_count = 0
+        self.prev_ts = dt.datetime.utcnow()
+        self.write(created_by=parent,text='Trace started. ')
+        
+    def write(self,created_by,text,log_method=None,**kwargs):
+        ts = dt.datetime.utcnow()
+        text = str(text)
+        try:
+            (kwargs[self.primary_df],msg) = self._df_as_dict(kwargs[self.primary_df],prefix=self.primary_df)
+        except KeyError:
+            msg = ''   
+        text = text + msg
+        elapsed = (ts - self.prev_ts).total_seconds()
+        self.prev_ts = ts
+        if elapsed >= self.elapsed_threshold_sec:
+            msg = 'Time since last trace entry: %s sec. ' %elapsed
+            text = text + msg
+        entry = { 'timestamp' : str(ts),
+          'created_by' : str(created_by),
+          'text': text,
+          'elapsed_time' : elapsed
+        }
+        for key,value in list(kwargs.items()):            
+            if not isinstance(value,str):
+                kwargs[key] = str(value)
+        entry = {**entry,**kwargs}
+        self.data.append(entry)
+         
+        try:
+            if log_method is not None:
+                log_method(text)
+        except TypeError:
+            msg = 'A write to the trace called an invalid logging method. Logging as warning: %s' %text
+            logger.warning(msg)
+            
+    def _df_as_dict(self,df,prefix):
+        msg = ''
+        data = {}
+        prev_count = self.df_count
+        prev_index = self.df_index
+        prev_cols = self.df_cols
+        self.df_count = len(df.index)
+        if df.index.names is None:
+            self.df_index = {}
+        else:
+            self.df_index = set(df.index.names)
+        self.df_cols = set(df.columns)
+        #formulate message based on changes
+        if self.df_count > prev_count:
+            msg = '%s Added %s rows. ' %(msg,self.df_count - prev_count)
+        if self.df_count < prev_count:
+            msg = '%s Removed %s rows. ' %(msg,self.df_count - prev_count)            
+        if len(self.df_index-prev_index)>0:
+            msg = '%s Added to index %s. ' %(msg,self.df_index-prev_index)
+        if len(prev_index-self.df_index)>0:
+            msg = '%s Removed from index %s ' %(msg,prev_index-self.df_index)
+        if len(self.df_cols-prev_cols)>0:
+            msg = '%s Added columns %s. ' %(msg,self.df_cols-prev_cols)
+        if len(prev_cols-self.df_cols)>0:
+            msg = '%s Removed columns %s.  ' %(msg,prev_cols-self.df_cols)            
+        #also include a dict with actual stats
+        data['%s_count' %prefix] = self.df_count
+        data['%s_index' %prefix] = self.df_index
+        data['%s_columns' %prefix] = self.df_cols
+    
+        return(data,msg)
+        
+    def as_json(self):
+        
+        return json.dumps(self.data)
+    
+    def __str__(self):
+        
+        out = ''
+        for entry in self.data:
+            out = out + entry['text'] 
+            
+        return out
+                
+    
+
+
+class Model(object):
+    '''
+    Predictive model
+    '''
+    def __init__(self, name , estimator, estimator_name , params,
+                 features, target, eval_metric_name, eval_metric_train,
+                 shelf_life_days):
+        
+        self.name = name
+        self.target = target
+        self.features = features
+        self.estimator = estimator
+        self.estimator_name = estimator_name
+        self.params = params
+        self.eval_metric_name = eval_metric_name
+        self.eval_metric_train = None
+        self.eval_metric_test = None
+        if self.estimator is None:
+            self.trained_date = None
+        else:
+            self.trained_date = dt.datetime.utcnow()
+        if self.trained_date is not None and shelf_life_days is not None:
+            self.expiry_date = self.trained_date + dt.timedelta(days = shelf_life_days)
+        else:
+            self.expiry_date = None
+        self.viz = {}
+
+    def add_viz(self, name, cos_credentials, viz_obj, bucket):
+        self.db.cos_save(persisted_object=viz_obj, filename= name, bucket=bucket)
+        
+    def fit(self,df):
+        self.estimator = self.estimator.fit(df[self.features],df[self.target])
+        self.trained_date = dt.datetime.utcnow()
+        self.eval_metric_train = self.score(df)
+        if self.shelf_life_days is not None:
+            self.expiry_date = self.trained_date + dt.timedelta(days = self.shelf_life_days)        
+        msg= 'trained model %s with evaluation metric value %s' %(self.name,self.eval_metric_train)
+        logger.info(msg)
+        return self.estimator
+
+    def predict(self,df):
+        result = self.estimator.predict(df[self.features])
+        msg= 'predicted using model %s' %(self.name)
+        logger.info(msg)        
+        return result
+
+    def score (self,df):
+        result = self.estimator.score(df[self.features],df[self.target])     
+        return result    
+    
+    def test(self,df):
+        self.eval_metric_test = self.score(df)
+        msg= 'evaluated model %s with evaluation metric value %s' %(self.name,self.eval_metric_test)
+        logger.info(msg)        
+        return self.eval_metric_test
+        
+    def save(self, cos_credentials, bucket):
+        self.db.cos_save(persisted_object=self, filename=self.name, bucket=bucket)
+        
+    def __str__(self):
+        out = {}
+        output = ['name','target','features', 'estimator_name','eval_metric_name','eval_metric_train','eval_metric_test','trained_date','expiry_date']
+        for o in output:
+            try:
+                out[o] = getattr(self, o)
+            except AttributeError:
+                out[o] = '_missing_'
+        if out['trained_date'] is not None:
+            out['trained_date'] = out['trained_date'].isoformat()
+        if out['expiry_date'] is not None:
+            out['expiry_date'] = out['expiry_date'].isoformat()
+        return json.dumps(out,indent=1)
+            
+        
+        
+    
+
+        
+
+        
+        
+        
+        
+
+        
+            
+            
+    
+    
+    