# *****************************************************************************
# Â© Copyright IBM Corp. 2018.  All Rights Reserved.
#
# This program and the accompanying materials
# are made available under the terms of the Apache V2.0
# which accompanies this distribution, and is available at
# http://www.apache.org/licenses/LICENSE-2.0
#
# *****************************************************************************

import logging
import json
import numpy as np
import sys
logger = logging.getLogger(__name__)


class CalcPipeline:
    '''
    A CalcPipeline executes a series of dataframe transformation stages.
    '''
    def __init__(self,stages = None,entity_type =None):
        self.logger = logging.getLogger('%s.%s' % (self.__module__, self.__class__.__name__))
        self.entity_type = entity_type
        self.set_stages(stages)
        
    def add_stage(self,stage):
        '''
        Add a new stage to a pipeline. A stage is Transformer or Aggregator.
        '''
        stage._entity_type = self.entity_type
        self.stages.append(stage)   
        
    def _extract_preload_stages(self):
        '''
        pre-load stages are special stages that are processed outside of the pipeline
        they execute before loading data into the pipeline
        return tuple containing list of preload stages and list of other stages to be processed
        '''
        stages = []
        extracted_stages = []
        for s in self.stages:
            try:
                is_preload = s.is_preload
            except AttributeError:
                is_preload = False
            if is_preload:
                msg = 'Extracted preload stage %s from pipeline' %self.__class__.__name__
                logger.debug(msg)
                extracted_stages.append(s)
            else:
                stages.append(s)
        return (extracted_stages,stages)
                        
    
    def _execute_preload_stages(self, start_ts = None, end_ts = None, entities = None):
        '''
        Extract and run preload stages
        Return remaining stages to process
        '''
        (preload_stages,stages) = self._extract_preload_stages()
        preload_item_names = []
        #if no dataframe provided, querying the source entity to get one
        for p in preload_stages:
            status = p.execute(df=None,start_ts=start_ts,end_ts=end_ts,entities=entities)
            try:
                preload_item_names.append(p.output_item)
            except AttributeError:
                msg = 'Preload functions are expected to have an argument and property called output_item. This preload function is not defined correctly'
                raise AttributeError (msg)
            if status:
                msg = 'Successfully executed preload stage %s' %p.__class__.__name__
                logger.debug(msg)
            else:
                msg = 'Preload stage %s returned continue pipeline value of False. Aborting execution.' %p.__class__.__name__
                logger.debug(msg)
                stages = []
                break
            
        return(stages,preload_item_names)
    
    
    def _execute_primary_source(self,stages,df,start_ts=None,end_ts=None,entities=None,to_csv=False):
        '''
        Extract and execute data source stages with a merge_method of replace.
        Identify other data source stages that add rows of data to the pipeline
        '''
        remaining_stages = []
        secondary_sources = []
        replace_count = 0
        for s in stages:
            try:
                is_data_source =  s.is_data_source
                merge_method = s.merge_method
            except AttributeError:
                is_data_source = False
                merge_method = None
            if is_data_source and merge_method == 'replace':
<<<<<<< HEAD
                try:
                    df = s.execute(df=df,start_ts=start_ts,end_ts=end_ts,entities=entities)
                except TypeError:
                    df = s.execute(df=df)
=======
                try: 
                    df = s.execute(df=df,start_ts=start_ts,end_ts=end_ts,entities=entities) 
                except TypeError: 
                    df = s.execute(df=df) 
>>>>>>> ac7d2b3d
                self.logger.debug("stage=%s is a custom data source. It replaced incoming entity data. " %s.__class__.__name__)
                try:
                    s.log_df_info(df,'Incoming data replaced with function output from primary data source')
                except AttributeError:
                    pass
                replace_count += 1
                if to_csv:
                    df.to_csv('debugPrimaryDataSource_%s.csv' %s.__class__.__name__)  
            elif is_data_source and merge_method == 'outer':
                '''
                A data source with a merge method of outer is considered a secondary source
                A secondary source can add rows of data to the pipeline.
                '''
                secondary_sources.append(s)
                remaining_stages.append(s)
            else:
                remaining_stages.append(s)
        if replace_count > 1:
            self.logger.warning("The pipeline has more than one custom source with a merge strategy of replace. The pipeline will only contain data from the last replacement")        
            
        return(df,remaining_stages,secondary_sources)    
    
                
    def execute(self, df=None, to_csv=False, dropna=False, start_ts = None, end_ts = None, entities = None, preloaded_item_names=None,
                register = False):
        '''
        Execute the pipeline using an input dataframe as source.
        '''
        last_msg = ''
        #preload may  have already taken place. if so pass the names of the stages that were executed prior to loading.
        if preloaded_item_names is None:
            preloaded_item_names = []
        msg = 'Running pipeline with start timestamp %s' %start_ts
        logger.debug(msg)
        #process preload stages first if there are any
        (stages,preload_item_names) = self._execute_preload_stages(start_ts = start_ts, end_ts = end_ts, entities = entities)
        preloaded_item_names.extend(preload_item_names)
        if df is None:
            msg = 'No dataframe supplied for pipeline execution. Getting entity source data'
            logger.debug(msg)
            df = self.entity_type.get_data(start_ts=start_ts, end_ts = end_ts, entities = entities)
        if df is None:
            msg = 'Pipeline has no primary source. Provide a dataframe or source entity'
            raise ValueError (msg)
        if to_csv:
            filename = 'debugPipelineSourceData.csv'
            df.to_csv(filename)
        #get entity metadata - will be inserted later into each stage
        if dropna:
            df = df.replace([np.inf, -np.inf], np.nan)
            df = df.dropna()
        # remove rows that contain all nulls ignore deviceid and timestamp
        subset = [x for x in df.columns if x not in [self.entity_type._entity_id,self.entity_type._timestamp_col]]
        df = df.dropna(how='all', subset = subset )
        '''
        Divide the pipeline into data retrieval stages and transformation stages. First look for
        a primary data source. A primary data source will have a merge_method of 'replace'. This
        implies that it replaces whatever data was fed into the pipeline as default entity data.
        '''
        (df,stages,secondary_sources) = self._execute_primary_source (
                                            df = df,
                                            stages = stages,
                                            start_ts = start_ts,
                                            end_ts = end_ts,
                                            entities = entities,
                                            to_csv = False)
<<<<<<< HEAD
        print('stages=%s, secondary_sources=%s' % (str(stages), str(secondary_sources)))
=======
        msg = 'Secondary data sources identified:  %s. Other stages are: %s' %(secondary_sources, stages)
        logger.debug(msg)       
        
>>>>>>> ac7d2b3d
        
        #add a dummy item to the dataframe for each preload stage
        #added as the ui expects each stage to contribute one or more output items
        for pl in preloaded_item_names:
            df[pl] = True
        # process remaining stages
        trace_history = ''
        for s in stages:
            if df.empty:
                #only continue empty stages while there are unprocessed secondary sources
                if len(secondary_sources) == 0:
                    self.logger.info('No data retrieved and no remaining secondary sources to process. Exiting pipeline execution')        
                    break
                #skip this stage of it is not a secondary source
                if not s in secondary_sources:
                    continue
            #check to see if incoming data has a conformed index, conform if needed
            trace = trace_history + ' pipeline failed during execution of stage %s. ' %s.__class__.__name__          
            try:
                df = s.conform_index(df)
            except AttributeError:
                pass
            except KeyError:
                logger.exception(trace)
                print(trace)
                raise               
            try:
                msg = ' Dataframe at start of %s: ' %s.__class__.__name__
                last_msg = s.log_df_info(df,msg)
            except Exception:
                last_msg = self.log_df_info(df,msg)
            try:
                abort_on_fail = self._abort_on_fail
            except AttributeError:
                abort_on_fail = True
            # There are two different signatures for the execute method
            try:
                try:
                    newdf = s.execute(df=df,start_ts=start_ts,end_ts=end_ts,entities=entities)
                except TypeError:
                    newdf = s.execute(df=df)
            except AttributeError as e:
                trace = trace + self.get_stage_trace(stage=s,last_msg=last_msg)
                trace = trace + ' The function makes a reference to an object property that does not exist. Available object properties are %s' %s.__dict__
                self._raise_error(exception = e,msg = trace, abort_on_fail = abort_on_fail)
            except SyntaxError as e:
                trace = trace + self.get_stage_trace(stage=s,last_msg=last_msg)
                trace = trace + ' The function contains a syntax error. If the function configuration includes a type-in expression, make sure that this expression is correct' 
                self._raise_error(exception = e,msg = trace, abort_on_fail = abort_on_fail)
            except (ValueError,TypeError) as e:
                trace = trace + self.get_stage_trace(stage=s,last_msg=last_msg)
                trace = trace + ' The function is operating on data that has an unexpected value or data type. '
                self._raise_error(exception = e,msg = trace, abort_on_fail = abort_on_fail)                
            except (NameError) as e:
                trace = trace + self.get_stage_trace(stage=s,last_msg=last_msg)
                trace = trace + ' The function refered to an object that does not exist. You may be refering to data items in pandas expressions, ensure that you refer to them by name, ie: as a quoted string. '
                self._raise_error(exception = e,msg = trace, abort_on_fail = abort_on_fail)
            except Exception as e:
                trace = trace + self.get_stage_trace(stage=s,last_msg=last_msg)
                trace = trace + ' The function failed to execute '
                self._raise_error(exception = e,msg = trace, abort_on_fail = abort_on_fail)
            #validate that stage has not violated any pipeline processing rules
            try:
                s.validate_df(df,newdf)
            except AttributeError:
                pass                
            if register:
                try:
                    s.register(df=df,new_df= newdf)
                except AttributeError:
                    msg = 'Could not export %s as it has no register() method' %s.__class__.__name__
                    logger.warning(msg)
            df = newdf
            if dropna:
                df = df.replace([np.inf, -np.inf], np.nan)
                df = df.dropna()
            if to_csv:
                df.to_csv('debugPipelineOut_%s.csv' %s.__class__.__name__)
            try:
                msg = 'Completed stage %s. Output dataframe.' %s.__class__.__name__
                last_msg = s.log_df_info(df,msg)
            except Exception:
                last_msg = self.log_df_info(df,msg)
            secondary_sources = [x for x in secondary_sources if x != s]
            trace_history = trace_history + ' Completed stage %s ->' %s.__class__.__name__
        return df

    def publish(self):
        
        export = []
        for s in self.stages:
            if self.entity_type is None:
                source_name = None
            else:
                source_name = self.entity_type.name
            metadata  = { 
                    'name' : s.name ,
                    'args' : s._get_arg_metadata()
                    }
            export.append(metadata)
            
        response = self.entity_type.db.http_request(object_type = 'kpiFunctions',
                                        object_name = source_name,
                                        request = 'POST',
                                        payload = export)    
        return response
    
    def get_input_items(self):
        '''
        Get the set of input items explicitly requested by each function
        Not all input items have to be specified as arguments to the function
        Some can be requested through this method
        '''
        inputs = set()
        for s in self.stages:
            try:
                inputs = inputs | s.get_input_items()
            except AttributeError:
                pass
            
        return inputs
    
    def get_stage_trace(self, stage, last_msg = ''):
        '''
        Get a trace message from the stage
        '''
        try:
            msg = stage.trace_get()
        except AttributeError:
            try: 
                msg = stage._trace
            except AttributeError:
                msg = ''
            msg = ''
        if msg is None:
            msg = ''            
        msg = msg + str(last_msg)
        return msg
    
    def log_df_info(self,df,msg,include_data=True):
        '''
        Log a debugging entry showing first row and index structure
        '''
        try:
            msg = msg + ' | df count: %s ' %(len(df.index))
            if df.index.names != [None]:
                msg = msg + ' | df index: %s \n' %(','.join(df.index.names))
            else:
                msg = msg + ' | df index is unnamed'
            if include_data:
                msg = msg + ' | 1st row: '
                try:
                    cols = df.head(1).squeeze().to_dict()    
                    for key,value in list(cols.items()):
                        msg = msg + '%s : %s \n' %(key, value)
                except AttributeError:
                    msg = msg + str(df.head(1))
            logger.debug(msg)
            return msg
        except Exception:
            logger.warn('dataframe contents not logged due to an unknown logging error')
            return ''
        
        
    
    def _raise_error(self,exception,msg, abort_on_fail = False):
        '''
        Raise an exception. Append a message to the stacktrace.
        '''
        msg = '%s | %s' %(str(exception),msg)
        if abort_on_fail:
            raise type(exception)(msg).with_traceback(sys.exc_info()[2])
        else:
            logger.warn(msg)
            msg = 'An exception occured during execution of a pipeline stage. The stage is configured to continue after an execution failure'
            logger.warn(msg)
            
    def set_stages(self,stages):
        '''
        Replace existing stages with a new list of stages
        '''
        self.stages = []
        if not stages is None:
            if not isinstance(stages,list):
                stages = [stages]
            self.stages.extend(stages)
        for s in self.stages:
            s._entity_type = self.entity_type        
            
          <|MERGE_RESOLUTION|>--- conflicted
+++ resolved
@@ -96,17 +96,10 @@
                 is_data_source = False
                 merge_method = None
             if is_data_source and merge_method == 'replace':
-<<<<<<< HEAD
                 try:
                     df = s.execute(df=df,start_ts=start_ts,end_ts=end_ts,entities=entities)
                 except TypeError:
                     df = s.execute(df=df)
-=======
-                try: 
-                    df = s.execute(df=df,start_ts=start_ts,end_ts=end_ts,entities=entities) 
-                except TypeError: 
-                    df = s.execute(df=df) 
->>>>>>> ac7d2b3d
                 self.logger.debug("stage=%s is a custom data source. It replaced incoming entity data. " %s.__class__.__name__)
                 try:
                     s.log_df_info(df,'Incoming data replaced with function output from primary data source')
@@ -173,13 +166,9 @@
                                             end_ts = end_ts,
                                             entities = entities,
                                             to_csv = False)
-<<<<<<< HEAD
-        print('stages=%s, secondary_sources=%s' % (str(stages), str(secondary_sources)))
-=======
+
         msg = 'Secondary data sources identified:  %s. Other stages are: %s' %(secondary_sources, stages)
         logger.debug(msg)       
-        
->>>>>>> ac7d2b3d
         
         #add a dummy item to the dataframe for each preload stage
         #added as the ui expects each stage to contribute one or more output items
