# *****************************************************************************
# Â© Copyright IBM Corp. 2018.  All Rights Reserved.
#
# This program and the accompanying materials
# are made available under the terms of the Apache V2.0
# which accompanies this distribution, and is available at
# http://www.apache.org/licenses/LICENSE-2.0
#
# *****************************************************************************

import os
import datetime as dt
import logging
import urllib3
import json
import inspect
import sys

import pandas as pd
import subprocess
from pandas.api.types import is_string_dtype, is_numeric_dtype, is_bool_dtype, is_datetime64_any_dtype, is_dict_like
from sqlalchemy import Table, Column, Integer, SmallInteger, String, DateTime, MetaData, Boolean, ForeignKey, \
    create_engine, Float, func, and_, or_
from sqlalchemy.sql.sqltypes import TIMESTAMP, VARCHAR, BOOLEAN, NullType
from sqlalchemy.sql import select
from sqlalchemy.orm.session import sessionmaker
from sqlalchemy.exc import NoSuchTableError
from .util import CosClient, resample
from . import metadata as md
from . import pipeline as pp
from .enginelog import EngineLogging

logger = logging.getLogger(__name__)
DB2_INSTALLED = True
try:
    from ibm_db_sa.base import DOUBLE
    import ibm_db
    import ibm_db_dbi
except ImportError:
    DB2_INSTALLED = False
    msg = 'IBM_DB is not installed. Reverting to sqlite for local development with limited functionality'
    logger.warning(msg)


class Database(object):
    '''
    Use Database objects to establish database connectivity, manage database metadata and sessions, build queries and
    write DataFrames to tables.
    
    Parameters:
    -----------
    credentials: dict (optional)
        Database credentials. If none specified use DB_CONNECTION_STRING environment variable
    start_session: bool
        Start a session when establishing connection
    echo: bool
        Output sql to log
    '''

    system_package_url = 'git+https://github.com/ibm-watson-iot/functions.git@'

    def __init__(self, credentials=None, start_session=False, echo=False, tenant_id=None):

        self.function_catalog = {}  # metadata for functions in catalog
        self.write_chunk_size = 1000
        self.credentials = {}
        if credentials is None:
            credentials = {}

        #  build credentials dictionary from multiple versions of input
        #  credentials and/or environment variables

        try:
            self.credentials['objectStorage'] = credentials['objectStorage']
        except (TypeError, KeyError):
            self.credentials['objectStorage'] = {}
            try:
                self.credentials['objectStorage']['region'] = os.environ.get('COS_REGION')
                self.credentials['objectStorage']['username'] = os.environ.get('COS_HMAC_ACCESS_KEY_ID')
                self.credentials['objectStorage']['password'] = os.environ.get('COS_HMAC_SECRET_ACCESS_KEY')
            except KeyError:
                msg = ('No objectStorage credentials supplied and COS_REGION,'
                       ' COS_HMAC_ACCESS_KEY_ID, COS_HMAC_SECRET_ACCESS_KEY,'
                       ' COS_ENDPOINT not set. COS not available. Will write'
                       ' to filesystem instead')
                logger.warning(msg)
                self.credentials['objectStorage']['path'] = ''

        # tenant_id

        if tenant_id is None:
            tenant_id = credentials.get('tenantId',
                                        credentials.get('tenant_id',
                                                        credentials.get('tennantId',
                                                                        credentials.get('tennant_id', None))))

        self.credentials['tenant_id'] = tenant_id
        if self.credentials['tenant_id'] is None:
            raise RuntimeError(('No tenant id supplied in credentials or as arg.'
                                ' Please supply a valid tenant id.'))

        # iotp and as
        try:
            self.credentials['iotp'] = credentials['iotp']
        except (KeyError, TypeError):
            self.credentials['iotp'] = None
        try:
            self.credentials['db2'] = credentials['db2']
        except (KeyError, TypeError):
            try:
                credentials['host']
            except (KeyError, TypeError):
                pass
            else:
                db2_creds = {}
                db2_creds['host'] = credentials['host']
                db2_creds['hostname'] = credentials['host']
                db2_creds['password'] = credentials['password']
                db2_creds['port'] = credentials['port']
                db2_creds['db'] = credentials['db']
                db2_creds['databaseName'] = credentials['database']
                db2_creds['username'] = credentials['username']
                self.credentials['db2'] = db2_creds
                logger.warning(
                    'Old style credentials still work just fine, but will be depreciated in the future. Check '
                    'the usage section of the UI for the updated credentials dictionary')
                self.credentials['as'] = credentials
        else:
            try:
                self.credentials['db2']['databaseName'] = self.credentials['db2']['database']
            except KeyError:
                pass

        self.credentials['message_hub'] = credentials.get('messageHub', None)
        if self.credentials['message_hub'] is None:
            msg = ('Unable to locate message_hub credentials.'
                   ' Database object created, but it will not be able interact'
                   ' with message hub.')
            logger.debug(msg)
        try:
            self.credentials['config'] = credentials['config']
        except (KeyError, TypeError):
            self.credentials['config'] = {}
            self.credentials['config']['objectStorageEndpoint'] = os.environ.get('COS_ENDPOINT')
            self.credentials['config']['bos_runtime_bucket'] = os.environ.get('COS_BUCKET_KPI')

        try:
            self.credentials['objectStorage']['region']
            self.credentials['objectStorage']['username']
            self.credentials['objectStorage']['password']
            self.credentials['config']['objectStorageEndpoint']
            self.credentials['config']['bos_runtime_bucket']
        except KeyError:
            msg = 'Missing objectStorage credentials. Database object created, but it will not be able interact ' \
                  'with object storage'
            logger.warning(msg)

        as_creds = credentials.get('iotp', None)
        if as_creds is None:
            as_api_host = credentials.get('as_api_host', None)
            as_api_key = credentials.get('as_api_key', None)
            as_api_token = credentials.get('as_api_token', None)
        else:
<<<<<<< HEAD
            as_api_host = as_creds.get('asHost', None)
            as_api_key = as_creds.get('apiKey', None)
            as_api_token = as_creds.get('apiToken', None)

=======
            as_api_host = as_creds.get('asHost',None)
            as_api_key = as_creds.get('apiKey',None)
            as_api_token = as_creds.get('apiToken',None)
        
>>>>>>> 726e6f2c
        try:
            if as_api_host is None:
                as_api_host = os.environ.get('API_BASEURL')
            if as_api_key is None:
                as_api_key = os.environ.get('API_KEY')
            if as_api_token is None:
                as_api_token = os.environ.get('API_TOKEN')
        except KeyError:
            as_api_host = None
            as_api_key = None
            as_api_token = None
            msg = 'Unable to locate AS credentials or environment variable. db will not be able to connect ' \
                  'to the AS API'
            logger.warning(msg)

        if as_api_host is not None and as_api_host.startswith('https://'):
            as_api_host = as_api_host[8:]

        self.credentials['as'] = {
            'host': as_api_host,
            'api_key': as_api_key,
            'api_token': as_api_token
        }

        self.tenant_id = self.credentials['tenant_id']

        if DB2_INSTALLED:
            connection_kwargs = {
                'pool_size': 1
            }

            # sqlite is not included included in the AS credentials. It is only intended to be used if db2 is
            # not istalled.
            # There is a back door to for using it instead of db2 for local development only. 
            # It will be used only when explicitly added to the credentials as credentials['sqlite'] = filename
            try:
                connection_string = 'sqlite:///%s' % (credentials['sqlite'])
            except (KeyError, TypeError):
                try:
                    connection_string = 'db2+ibm_db://%s:%s@%s:%s/%s;' % (self.credentials['db2']['username'],
                                                                          self.credentials['db2']['password'],
                                                                          self.credentials['db2']['host'],
                                                                          self.credentials['db2']['port'],
                                                                          self.credentials['db2']['databaseName'])
                    if 'security' in self.credentials['db2']:
                        connection_string += 'SECURITY=%s' % self.credentials['db2']['security']
                except KeyError:
                    # look for environment variable for the ICS DB2
                    msg = 'Function requires a database connection but one could not be established. Pass ' \
                          'appropriate db_credentials or ensure that the DB_CONNECTION_STRING is set'
                    try:
                        connection_string = os.environ.get('DB_CONNECTION_STRING')
                    except KeyError:
                        raise ValueError(msg)
                    else:
                        if connection_string is not None:
                            if connection_string.endswith(';'):
                                connection_string = connection_string[:-1]
                            ev = dict(item.split("=") for item in connection_string.split(";"))
                            connection_string = 'db2+ibm_db://%s:%s@%s:%s/%s;' % (
                            ev['UID'], ev['PWD'], ev['HOSTNAME'], ev['PORT'], ev['DATABASE'])
                            if 'SECURITY' in ev:
                                connection_string += 'SECURITY=%s' % ev['SECURITY']
                            self.credentials['db2'] = {
                                "username": ev['UID'],
                                "password": ev['PWD'],
                                "database": ev['DATABASE'],
                                "port": ev['PORT'],
                                "host": ev['HOSTNAME']
                            }
                        else:
                            raise ValueError(msg)
            else:
                self.credentials['sqlite'] = connection_string
                connection_kwargs = {}
                msg = 'Using sqlite connection for local testing. Note sqlite can only be used for local testing. ' \
                      'It is not a supported AS database.'
                logger.warning(msg)
                self.write_chunk_size = 100
        else:
            self.write_chunk_size = 100
            connection_string = 'sqlite:///sqldb.db'
            connection_kwargs = {}
            msg = 'Created a default sqlite database. Database file is in your working directory. Filename is sqldb.db'
            logger.info(msg)

        self.http = urllib3.PoolManager()
        try:
            self.cos_client = CosClient(self.credentials)
        except KeyError:
            msg = 'Unable to setup a cos client due to missing credentials. COS writes disabled'
            logger.warning(msg)
            self.cos_client = None
        else:
            msg = 'created a CosClient object'
            logger.debug(msg)

        EngineLogging.set_cos_client(self.cos_client)

        self.connection = create_engine(connection_string, echo=echo, **connection_kwargs)
        self.Session = sessionmaker(bind=self.connection)

        # this method should be invoked before the get Metadata()
        self.set_isolation_level(self.connection)

        if start_session:
            self.session = self.Session()
        else:
            self.session = None
        self.metadata = MetaData(self.connection)
        logger.debug('Db connection established')

        # cache entity types
        self.entity_type_metadata = {}
        metadata = self.http_request(object_type='allEntityTypes',
                                     object_name='',
                                     request='GET',
                                     payload={},
                                     object_name_2='')
        if metadata is not None:
            try:
                metadata = json.loads(metadata)
            except:
                metadata = None
        if metadata is None:
            msg = 'Unable to retrieve entity metadata from the server. Proceeding with limited metadata'
            logger.warning(msg)
            metadata = []
        for m in metadata:
            self.entity_type_metadata[m['name']] = m

    def _aggregate_item(self, table, column_name, aggregate, alias_column=None, dimension_table=None,
                        timestamp_col=None):

        if alias_column is None:
            if column_name == timestamp_col:
                if aggregate == 'min':
                    alias_column = 'first_%s' % timestamp_col
                elif aggregate == 'max':
                    alias_column = 'last_%s' % timestamp_col
                else:
                    alias_column = '%s_%s' % (alias_column, timestamp_col)
            else:
                alias_column = column_name

        agg_map = {
            'count': func.count,
            'max': func.max,
            'mean': func.avg,
            'min': func.min,
            'std': func.std,
            'sum': func.sum
        }

        try:
            agg_function = agg_map[aggregate]
        except KeyError:
            msg = 'Unsupported database aggregegate function %s' % aggregate
            raise ValueError(msg)

        try:
            col = agg_function(table.c[column_name]).label(alias_column)
        except KeyError:
            try:
                col = agg_function(dimension_table.c[column_name]).label(alias_column)
            except (KeyError, AttributeError):
                msg = 'Aggregate column %s not present in table or on dimension' % column_name
                raise KeyError(msg)

        return col

    def _is_not_null(self, table, dimension_table, column):
        '''
        build an is not null condition for the column pointing to the table or dimension table
        '''

        try:
            return table.c[column].isnot(None)
        except KeyError:
            try:
                return dimension_table.c[column].isnot(None)
            except (KeyError, AttributeError):
                msg = 'Column %s not found on time series or dimension table.' % column
                raise ValueError(msg)

    def cos_load(self, filename, bucket=None, binary=False):
        if bucket is None:
            bucket = self.credentials['config']['bos_runtime_bucket']
        if self.cos_client is not None:
            obj = self.cos_client.cos_get(key=filename, bucket=bucket, binary=binary)
        else:
            obj = None
        if obj is None:
            logger.error('Not able to GET %s from COS bucket %s' % (filename, bucket))
        return obj

    def cos_save(self, persisted_object, filename, bucket=None, binary=False):
        if bucket is None:
            bucket = self.credentials['config']['bos_runtime_bucket']
        if self.cos_client is not None:
            ret = self.cos_client.cos_put(key=filename, payload=persisted_object, bucket=bucket, binary=binary)
        else:
            ret = None
        if ret is None:
            logger.info('Not able to PUT %s to COS bucket %s', filename, bucket)
        return ret

    def cos_delete(self, filename, bucket=None):
        if bucket is None:
            bucket = self.credentials['config']['bos_runtime_bucket']
        if self.cos_client is not None:
            ret = self.cos_client.cos_delete(key=filename, bucket=bucket)
        else:
            ret = None
        if ret is None:
            logger.info('Not able to DELETE %s to COS bucket %s', (filename, bucket))
        return ret

    def commit(self):
        '''
        Commit the active session
        '''
        if self.session is not None:
            self.session.commit()
            self.session.close()
            self.session = None

    def create(self, tables=None, checkfirst=True):
        '''
        Create database tables for logical tables defined in the database metadata
        '''

        self.metadata.create_all(tables=tables, checkfirst=checkfirst)

    def cos_create_bucket(self, bucket=None):
        '''
        Create a bucket in cloud object storage
        '''

        if bucket is None:
            logger.info('Not able to CREATE the bucket. A name should be provided.')
        if self.cos_client is not None:
            ret = self.cos_client.cos_put(key=None, payload=None, bucket=bucket)
        else:
            ret = None
        if ret is None:
            logger.info('Not able to CREATE the bucket %s.' % bucket)
        return ret

    def delete_data(self, table_name, schema=None, timestamp=None, older_than_days=None):
        '''
        Delete data from table. Optional older_than_days parameter deletes old data only.
        '''
        try:
            table = self.get_table(table_name, schema=schema)
        except KeyError:
            msg = 'No table %s in schema %s' % (table_name, schema)
            raise KeyError(msg)

        self.start_session()
        if older_than_days is None:
            self.connection.execute(table.delete())
            msg = 'deleted all data from table %s' % table_name
            logger.debug(msg)
        else:
            until_date = dt.datetime.utcnow() - dt.timedelta(days=older_than_days)
            self.connection.execute(table.delete().where(table.c[timestamp] < until_date))
            msg = 'deleted data from table %s older than %s' % (table_name, until_date)
            logger.debug(msg)
        self.commit()

    def drop_table(self, table_name, schema=None):

        try:
            table = self.get_table(table_name, schema)
        except KeyError:
            msg = 'Didnt drop table %s because it doesnt exist in schema %s' % (table_name, schema)
        else:
            self.start_session()
            self.metadata.drop_all(tables=[table], checkfirst=True)
            msg = 'Dropped table name %s' % table.name
            self.session.commit()
        logger.debug(msg)

    def execute_job(self, entity_type, schema=None, **kwargs):

        if isinstance(entity_type, str):
            entity_type = md.ServerEntityType(
                logical_name=entity_type,
                db=self,
                db_schema=schema
            )

        job = pp.JobController(payload=entity_type, **kwargs)
        job.execute()

    def get_as_datatype(self, column_object):
        '''
        Get the datatype of a sql alchemy column object and convert it to an
        AS server datatype string
        '''

        data_type = column_object.type

        if isinstance(data_type, DOUBLE) or isinstance(data_type, Float) or isinstance(data_type, Integer):
            data_type = 'NUMBER'
        elif isinstance(data_type, VARCHAR) or isinstance(data_type, String):
            data_type = 'LITERAL'
        elif isinstance(data_type, TIMESTAMP) or isinstance(data_type, DateTime):
            data_type = 'TIMESTAMP'
        elif isinstance(data_type, BOOLEAN) or isinstance(data_type, NullType) or isinstance(data_type, Boolean):
            data_type = 'BOOLEAN'
        else:
            data_type = str(data_type)
            logger.warning('Unknown datatype %s for column %s' % (data_type, column_object.name))

        return data_type

    def get_catalog_module(self, class_name):

        package = self.function_catalog[class_name]['package']
        module = self.function_catalog[class_name]['module']

        return (package, module)

    def get_entity_type(self, name):
        '''
        Get an EntityType instance by name. Name may be the logical name shown in the UI or the table name.'
        
        '''
        metadata = None
        try:
            metadata = self.entity_type_metadata[name]
        except KeyError:
            for m in list(self.entity_type_metadata.values()):
                if m['metricTableName'] == name:
                    metadata = m
                    break
            if metadata is None:
                msg = 'No entity called %s in the cached metadata.' % name
                raise ValueError(msg)

        timestamp = metadata['metricTimestampColumn']
        schema = metadata['schemaName']
        dim_table = metadata['dimensionTableName']
        entity_type_id = metadata.get('entityTypeId', None)

        entity = md.EntityType(name=name,
                               db=self,
                               **{
                                   'auto_create_table': False,
                                   '_timestamp': timestamp,
                                   '_db_schema': schema,
                                   '_entity_type_id': entity_type_id,
                                   '_dimension_table_name': dim_table
                               }
                               )

        return entity

    def get_table(self, table_name, schema=None):
        '''
        Get sql alchemchy table object for table name
        '''

        if isinstance(table_name, str):
            kwargs = {
                'schema': schema
            }
            try:
                table = Table(table_name, self.metadata, autoload=True, autoload_with=self.connection, **kwargs)
            except NoSuchTableError:
                raise KeyError('Table %s does not exist in the schema %s ' % (table_name, schema))
        elif issubclass(table_name.__class__, BaseTable):
            table = table_name.table
        elif isinstance(table_name, Table):
            table = table_name
        else:
            msg = 'Cannot get sql alchemcy table object for %s' % table_name
            raise ValueError(msg)

        return table

    def get_column_lists_by_type(self, table, schema=None, exclude_cols=None):
        """
        Get metrics, dates and categoricals and others
        """

        table = self.get_table(table, schema=schema)

        if exclude_cols is None:
            exclude_cols = []
        metrics = []
        dates = []
        categoricals = []
        others = []

        for c in self.get_column_names(table):
            if c not in exclude_cols:
                data_type = table.c[c].type
                if isinstance(data_type, DOUBLE) or isinstance(data_type, Float):
                    metrics.append(c)
                elif isinstance(data_type, VARCHAR) or isinstance(data_type, String):
                    categoricals.append(c)
                elif isinstance(data_type, TIMESTAMP) or isinstance(data_type, DateTime):
                    dates.append(c)
                else:
                    others.append(c)
                    msg = 'Found column %s of unknown data type %s' % (c, data_type.__class__.__name__)
                    logger.warning(msg)

        return (metrics, dates, categoricals, others)

    def get_column_names(self, table, schema=None):
        """
        Get a list of columns names for a table object or table name
        """
        if isinstance(table, str):
            table = self.get_table(table, schema)

        return [column.key for column in table.columns]

    def http_request(self,
                     object_type,
                     object_name,
                     request,
                     payload=None,
                     object_name_2='',
                     raise_error=False,
                     ):
        '''
        Make an api call to AS.
        
        Warning: This is a low level API that closely maps to the AS Server API.
        The AS Server API changes regularly. This API will not shield you from
        these changes. Consult the iotfunctions wiki and view samples to understand
        the supported APIs for interacting with the AS Server.
        
        
        Parameters
        ----------
        object_type : str 
            function,allFunctions, entityType, kpiFunctions
        object_name : str
            name of object
        request : str
            GET, POST, DELETE, PUT
        payload : dict
            Dictionary will be encoded as JSON
        object_name_2 :

        raise_error : bool
            function throws exception in case of error
        '''
        if object_name is None:
            object_name = ''
        if payload is None:
            payload = ''

        if self.tenant_id is None:
            msg = 'tenant_id instance variable is not set. database object was not initialized with valid credentials'
            raise ValueError(msg)

        base_url = 'http://%s/api' % (self.credentials['as']['host'])
        url_catalog = {}
        url_catalog[('allFunctions', 'GET')] = '/'.join(
            [base_url, 'catalog', 'v1', self.tenant_id, 'function?customFunctionsOnly=false'])

        url_catalog[('constants', 'GET')] = '/'.join(
            [base_url, 'constants', 'v1', '%s?entityType=%s' % (self.tenant_id, object_name)])
        url_catalog[('constants', 'PUT')] = '/'.join([base_url, 'constants', 'v1'])
        url_catalog[('constants', 'POST')] = '/'.join([base_url, 'constants', 'v1'])

        url_catalog[('defaultConstants', 'GET')] = '/'.join([base_url, 'constants', 'v1', self.tenant_id])
        url_catalog[('defaultConstants', 'POST')] = '/'.join([base_url, 'constants', 'v1', self.tenant_id])
        url_catalog[('defaultConstants', 'PUT')] = '/'.join([base_url, 'constants', 'v1', self.tenant_id])
        url_catalog[('defaultConstants', 'DELETE')] = '/'.join([base_url, 'constants', 'v1', self.tenant_id])

        url_catalog[('dataItem', 'PUT')] = '/'.join(
            [base_url, 'kpi', 'v1', self.tenant_id, 'entityType', object_name, object_type, object_name_2])

        url_catalog[('allEntityTypes', 'GET')] = '/'.join([base_url, 'meta', 'v1', self.tenant_id, 'entityType'])
        url_catalog[('entityType', 'POST')] = '/'.join([base_url, 'meta', 'v1', self.tenant_id, object_type])
        url_catalog[('entityType', 'GET')] = '/'.join([base_url, 'meta', 'v1', self.tenant_id, object_type,
                                                       object_name])

        url_catalog[('engineInput', 'GET')] = '/'.join(
            [base_url, 'kpi', 'v1', self.tenant_id, 'entityType', object_name, object_type])

        url_catalog[('function', 'GET')] = '/'.join([base_url, 'catalog', 'v1', self.tenant_id, object_type,
                                                     object_name])
        url_catalog[('function', 'DELETE')] = '/'.join(
            [base_url, 'catalog', 'v1', self.tenant_id, object_type, object_name])
        url_catalog[('function', 'PUT')] = '/'.join([base_url, 'catalog', 'v1', self.tenant_id, object_type,
                                                     object_name])

        url_catalog[('granularitySet', 'POST')] = '/'.join(
            [base_url, 'granularity', 'v1', self.tenant_id, 'entityType', object_name, object_type])
        url_catalog[('granularitySet', 'DELETE')] = '/'.join(
            [base_url, 'granularity', 'v1', self.tenant_id, 'entityType', object_name, object_type, object_name_2])
        url_catalog[('granularitySet', 'GET')] = '/'.join(
            [base_url, 'granularity', 'v1', self.tenant_id, 'entityType', object_name, object_type])

        url_catalog[('kpiFunctions', 'POST')] = '/'.join(
            [base_url, 'kpi', 'v1', self.tenant_id, 'entityType', object_name, object_type, 'import'])

        url_catalog[('kpiFunction', 'POST')] = '/'.join(
            [base_url, 'kpi', 'v1', self.tenant_id, 'entityType', object_name, object_type])
        url_catalog[('kpiFunction', 'DELETE')] = '/'.join(
            [base_url, 'kpi', 'v1', self.tenant_id, 'entityType', object_name, object_type, object_name_2])
        url_catalog[('kpiFunction', 'GET')] = '/'.join(
            [base_url, 'kpi', 'v1', self.tenant_id, 'entityType', object_name, object_type])
        url_catalog[('kpiFunction', 'PUT')] = '/'.join(
            [base_url, 'kpi', 'v1', self.tenant_id, 'entityType', object_name, object_type, object_name_2])

        encoded_payload = json.dumps(payload).encode('utf-8')
        headers = {
            'Content-Type': "application/json",
            'X-api-key': self.credentials['as']['api_key'],
            'X-api-token': self.credentials['as']['api_token'],
            'Cache-Control': "no-cache",
        }
        try:
            url = url_catalog[(object_type, request)]
        except KeyError:
            raise ValueError(('This combination  of request_type (%s) and'
                              ' object_type (%s) is not supported by the'
                              ' python api') % (object_type, request))

        r = self.http.request(request, url, body=encoded_payload, headers=headers)
        response = r.data.decode('utf-8')

        if 200 <= r.status <= 299:
            logger.debug('http request successful. status %s', r.status)
        elif (request == 'POST' and
              object_type in ['kpiFunction', 'defaultConstants', 'constants'] and
              (500 <= r.status <= 599)):
            logger.debug('htpp POST failed. attempting PUT. status:%s', r.status)
            response = self.http_request(object_type=object_type,
                                         object_name=object_name,
                                         request='PUT',
                                         payload=payload,
                                         object_name_2=object_name_2,
                                         raise_error=raise_error
                                         )
        elif (400 <= r.status <= 499):
            logger.debug('Http request client error. status: %s', r.status)
            logger.debug('url: %s', url)
            logger.debug('payload: %s', encoded_payload)
            logger.debug('http response: %s', r.data)
            if raise_error:
                raise urllib3.exceptions.HTTPError(r.data)
        elif (500 <= r.status <= 599):
            logger.debug('Http request server error. status: %s', r.status)
            logger.debug('url: %s', url)
            logger.debug('payload: %s', encoded_payload)
            logger.debug('http response: %s', r.data)
            if raise_error:
                raise urllib3.exceptions.HTTPError(r.data)
        else:
            logger.debug('Http request unknown error. status: %s', r.status)
            logger.debug('url: %s', url)
            logger.debug('payload: %s', encoded_payload)
            logger.debug('http response: %s', r.data)
            if raise_error:
                raise urllib3.exceptions.HTTPError(r.data)

        return response

    def if_exists(self, table_name, schema=None):
        '''
        Return True if table exists in the database
        '''
        try:
            self.get_table(table_name, schema)
        except KeyError:
            return False

        return True

    def install_package(self, url):
        '''
        Install python package located at URL
        '''

        msg = 'running pip install for url %s' % url
        logger.debug(msg)

        try:
            completedProcess = subprocess.run(
                ['pip', 'install',
                 '--process-dependency-links',
                 '--upgrade', url],
                stderr=subprocess.STDOUT,
                stdout=subprocess.PIPE,
                universal_newlines=True)
        except Exception as e:
            raise ImportError('pip install for url %s failed: \n%s',
                              url, str(e))

        if completedProcess.returncode == 0:

            logger.debug('pip install for url %s was successful: \n %s',
                         url, completedProcess.stdout)

        else:

            raise ImportError('pip install for url %s failed: \n %s.',
                              url, completedProcess.stdout)

    def import_target(self, package, module, target, url=None):
        '''
        from package.module import target
        if a url is specified import missing packages
        '''

        if module is not None:
            impstr = 'from %s.%s import %s' % (package, module, target)
        else:
            impstr = 'from %s import %s' % (package, target)
        logger.debug(impstr)
        try:
            exec(impstr)
        except BaseException:
            if url is not None:
                try:
                    self.install_package(url)
                except ImportError:
                    return (None, 'package_error')
                else:
                    return self.import_target(package=package, module=module, target=target)
            else:
                return (None, 'package_error')
        except ImportError:
            return (None, 'target_error')
        else:
            return (target, 'ok')

    def load_catalog(self, install_missing=True,
                     unregister_invalid_target=False,
                     function_list=None):
        '''
        Import all functions from the AS function catalog.
        
        Returns: 
        --------
        dict keyed on function name
        '''

        imported = {}
        result = {}

        fns = json.loads(self.http_request('allFunctions',
                                           object_name=None,
                                           request='GET',
                                           payload=None))
        for fn in fns:
            path = fn["moduleAndTargetName"].split('.')
            name = fn["moduleAndTargetName"]
            if path is None:
                msg = 'Cannot import %s it has an invalid module and path %s' % (name, path)
                logger.warning(msg)
                status = 'metadata_error'
            else:
                (package, module, target) = (path[0], path[1], path[2])
                if (function_list is not None) and (target not in function_list):
                    continue
                if install_missing:
                    url = fn['url']
                else:
                    url = None
                try:
                    dummy, status = self.import_target(package=package,
                                                       module=module,
                                                       target=target,
                                                       url=url)
                except Exception as e:
                    msg = 'unknown error when importing: %s' % name
                    logger.exception(msg)
                    raise e
            try:
                (epackage, emodule) = imported[target]
            except KeyError:

                result[target] = {
                    'package': package,
                    'module': module,
                    'status': status,
                    'meta': fn
                }
                imported[target] = (package, module)
            else:
                if (package, module) != (epackage, emodule):
                    logger.warning(
                        ('Duplicate class name encountered on import of'
                         ' %s. Ignored %s.%s'), name, package, module)

            if status == 'target_error' and unregister_invalid_target:
                self.unregister_functions([name])
                msg = 'Unregistered invalid function %s' % name
                logger.info(msg)

        logger.debug('Imported %s functions from catalog', len(imported))
        self.function_catalog = result

        return result

    def make_function(self, function_name, function_code,
                      filename=None, bucket=None):

        exec(function_code)

        fn = locals()[function_name]
        if filename is not None and bucket is not None:
            self.cos_save(fn,
                          filename=filename,
                          bucket=bucket,
                          binary=True)

        return fn

    def subquery_join(self, left_query, right_query, *args, **kwargs):
        '''
        Perform an equijoin between two sql alchemy query objects, filtering the left query by the keys in the
        right query args are the names of the keys to join on, e.g 'deviceid', 'timestamp'.
        Use string args for joins on common names. Use tuples like ('timestamp','evt_timestamp') for joins on
        different column names. By default the join acts as a filter. It does not return columns from the right query.
        To return columns from the right query specify **kwargs as a dict containing column names and alais names.
        '''
        left_query = left_query.subquery('a')
        right_query = right_query.subquery('b')
        joins = []
        for col in args:
            if isinstance(col, str):
                joins.append(left_query.c[col] == right_query.c[col])
            else:
                joins.append(left_query.c[col[0]] == right_query.c[col[1]])
        projection_list = []
        covered_columns = set()
        for (col, alias) in list(kwargs.items()):
            projection_list.append(right_query.c[col].label(alias))
            covered_columns.add(alias)
        # add left hand cols to project list if not already added from right
        for col_obj in list(left_query.c.values()):
            if col_obj.name not in covered_columns:
                projection_list.append(col_obj)
        join_condition = and_(*joins)
        join = left_query.join(right_query, join_condition)
        result_query = select(projection_list).select_from(join)
        return result_query

    def set_isolation_level(self, conn):
        if DB2_INSTALLED:
            with conn.connect() as con:
                con.execute('SET ISOLATION TO DIRTY READ;')  # specific for DB2

    def get_query_data(self, query):
        '''
        Execute a query and a return a dataframe containing results
        
        Parameters
        ----------
        query : sqlalchemy Query object
            query to execute
        
        '''

        df = pd.read_sql(sql=query.statement, con=self.connection)
        return df

    def start_session(self):
        '''
        Start a database session. 
        '''
        if self.session is None:
            self.session = self.Session()

    def truncate(self, table_name, schema=None):

        try:
            table = self.get_table(table_name, schema)
        except KeyError:
            msg = 'Table %s doesnt exist in the the database' % table_name
            raise KeyError(msg)
        else:
            self.start_session()
            table.delete()
            self.commit()
            msg = 'Truncated table name %s' % table_name
        logger.debug(msg)

    def read_table(self, table_name,
                   schema,
                   parse_dates=None,
                   columns=None,
                   timestamp_col=None,
                   start_ts=None,
                   end_ts=None,
                   entities=None,
                   dimension=None
                   ):
        '''
        Read whole table and return as dataframe
        
        Parameters
        -----------
        table_name: str
            Source table name
        schema: str
            Schema name where table is located
        columns: list of strs
            Projection list
        timestamp_col: str
            Name of timestamp column in the table. Required for time filters.
        start_ts: datetime
            Retrieve data from this date
        end_ts: datetime
            Retrieve data up until date
        entities: list of strs
            Retrieve data for a list of deviceids
        dimension: str
            Table name for dimension table. Dimension table will be joined on deviceid. 
        parse_dates: list of strs
            Column names to parse as dates
        
        
        '''
        q, table = self.query(table_name,
                              schema=schema,
                              column_names=columns,
                              timestamp_col=timestamp_col,
                              start_ts=start_ts,
                              end_ts=end_ts,
                              entities=entities,
                              dimension=dimension)
        df = pd.read_sql(sql=q.statement, con=self.connection, parse_dates=parse_dates, columns=columns)
        return df

    def read_sql(self, sql, parse_dates=None, columns=None):
        '''
        Read whole table and return as dataframe
        '''
        df = pd.read_sql(sql, con=self.connection, parse_dates=parse_dates, columns=columns)
        return df

    def read_query(self, query, parse_dates=None, columns=None):
        '''
        Read whole table and return as dataframe
        '''

        try:
            query = query.statement
        except AttributeError:
            pass

        df = pd.read_sql(query, con=self.connection, parse_dates=parse_dates, columns=columns)
        return df

    def read_agg(self, table_name, schema, agg_dict,
                 agg_outputs=None,
                 groupby=None,
                 timestamp=None,
                 time_grain=None,
                 dimension=None,
                 start_ts=None,
                 end_ts=None,
                 entities=None):
        '''
        Pandas style aggregate function against db table
        
        Parameters
        ----------
        table_name: str
            Source table name
        schema: str
            Schema name where table is located
        agg_dict: dict
            Dictionary of aggregate functions keyed on column name, e.g. { "temp": "mean", "pressure":["min","max"]}
        timestamp: str
            Name of timestamp column in the table. Required for time filters.
        time_grain: str
            Time grain for aggregation may be day,month,year or a pandas frequency string
        start_ts: datetime
            Retrieve data from this date
        end_ts: datetime
            Retrieve data up until date
        entities: list of strs
            Retrieve data for a list of deviceids
        dimension: str
            Table name for dimension table. Dimension table will be joined on deviceid.
        '''

        (query, table, dim, pandas_aggregate, agg_dict) = self.query_agg(
            agg_dict=agg_dict,
            agg_outputs=agg_outputs,
            table_name=table_name,
            schema=schema,
            groupby=groupby,
            timestamp=timestamp,
            time_grain=time_grain,
            dimension=dimension,
            start_ts=start_ts,
            end_ts=end_ts,
            entities=entities
        )

        sql = query.statement.compile(compile_kwargs={"literal_binds": True})
        df = pd.read_sql(sql, con=self.connection)
        logger.debug(sql)
        if pandas_aggregate is not None:
            df = resample(df=df, time_frequency=pandas_aggregate, timestamp=timestamp, dimensions=groupby, agg=agg_dict)
        return df

    def register_constants(self, constants, raise_error=True):
        '''
        Register one or more server properties that can be used as entity type 
        properties in the AS UI
        
        Constants are UI objects.
        '''

        if not isinstance(constants, list):
            constants = [constants]
        payload = []
        for c in constants:
            meta = c.to_metadata()
            name = meta['name']
            default = meta.get('value', None)
            del meta['name']
            try:
                del meta['value']
            except KeyError:
                pass
            payload.append({'name': name,
                            'entityType': None,
                            'enabled': True,
                            'value': default,
                            'metadata': meta})
        self.http_request(object_type='defaultConstants',
                          object_name=None,
                          request="POST",
                          payload=payload,
                          raise_error=True)

    def register_functions(self, functions,
                           url=None,
                           raise_error=True,
                           force_preinstall=False):
        '''
        Register one or more class for use with AS
        '''

        if not isinstance(functions, list):
            functions = [functions]

        for f in functions:

            if url is None:
                url = f.url

            if isinstance(f, type):
                name = f.__name__
            else:
                name = f.__class__.__name__

            try:
                is_deprecated = f.is_deprecated
            except AttributeError:
                is_deprecated = False
            if is_deprecated:
                logger.warning('Registering deprecated function %s', name)

            module = f.__module__
            module_obj = sys.modules[module]

            # the _IS_PREINSTALLED module variable is reserved for 
            # AS system functions
            try:
                is_preinstalled = getattr(module_obj, '_IS_PREINSTALLED')
            except AttributeError:
                is_preinstalled = False

            logger.debug('%s is preinstalled %s', module_obj, is_preinstalled)

            if is_preinstalled:
                if force_preinstall:
                    if url != self.system_package_url:
                        msg = ('Cannot register function %s. This '
                               ' module has _IS_PREINSTALLED = True'
                               ' but its catalog source is not the'
                               ' iotfunctions catalog url' % name)
                        if raise_error:
                            raise RuntimeError(msg)
                        else:
                            logger.debug(msg)
                            continue
                    else:
                        # URL should not be set for preinstalled functions
                        url = None
                        logger.debug(('Registering preinstalled function %s with'
                                      ' url %s'), name, url)
                else:
                    msg = ('Cannot register function %s. This is a'
                           ' preinstalled function' % name)
                    logger.debug(msg)
                    continue

            if module == '__main__':
                raise RuntimeError(
                    'The function that you are attempting to register is not located in a package. It is located '
                    'in __main__. Relocate it to an appropriate package module.')

            module_and_target = '%s.%s' % (module, name)
            exec_str = 'from %s import %s as import_test' % (module, name)
            try:
                exec(exec_str)
            except ImportError:
                raise ValueError(
                    ('Unable to register function as local import failed.'
                     ' Make sure it is installed locally and '
                     ' importable. %s ' % exec_str))

            try:
                category = f.category
            except AttributeError:
                category = 'TRANSFORMER'
            try:
                tags = f.tags
            except AttributeError:
                tags = None
            try:
                (metadata_input, metadata_output) = f.build_ui()
                (input_list, output_list) = f._transform_metadata(metadata_input, metadata_output)
            except (AttributeError, NotImplementedError):
                msg = 'Function %s has no build_ui method. It cannot be registered this way. Register using ' \
                      'function_instance.register()' % name
                raise NotImplementedError(msg)
            payload = {
                'name': name,
                'description': f.__doc__,
                'category': category,
                'moduleAndTargetName': module_and_target,
                'url': url,
                'input': input_list,
                'output': output_list,
                'incremental_update': True if category == 'AGGREGATOR' else None,
                'tags': tags
            }
            self.http_request(object_type='function',
                              object_name=name,
                              request="DELETE",
                              payload=payload,
                              raise_error=False)
            self.http_request(object_type='function',
                              object_name=name,
                              request="PUT",
                              payload=payload,
                              raise_error=raise_error)

    def register_module(self, module, url=None, raise_error=True, force_preinstall=False):
        '''
        Register all of the functions contained within a python module
        '''

        registered = set()
        for name, cls in inspect.getmembers(module):
            if inspect.isclass(cls) and cls not in registered:
                try:
                    is_deprecated = cls.is_deprecated
                except AttributeError:
                    is_deprecated = False
                if not is_deprecated and cls.__module__ == module.__name__:
                    try:
                        self.register_functions(cls,
                                                raise_error=True,
                                                url=url,
                                                force_preinstall=force_preinstall)
                    except (AttributeError, NotImplementedError):
                        msg = 'Did not register %s as it is not a registerable function' % name
                        logger.debug(msg)
                        continue
                    except BaseException as e:
                        if raise_error:
                            raise
                        else:
                            logger.debug('Error registering function: %s', str(e))
                    else:
                        registered.add(cls)

        return registered

    def _ts_col_rounded_to_minutes(self, table_name, schema, column_name, minutes, label):
        '''
        Returns a column expression that rounds the timestamp to the specified number of minutes
        '''
        a = self.get_table(table_name, schema)
        col = a.c[column_name]
        hour = func.add_hours(func.timestamp(func.date(col)), func.hour(col))
        min_col = (func.minute(col) / minutes) * minutes
        exp = (func.add_minutes(hour, min_col)).label(label)
        return exp

    def _ts_col_rounded_to_hours(self, table_name, schema, column_name, hours, label):
        '''
        Returns a column expression that rounds the timestamp to the specified number of minutes
        '''
        a = self.get_table(table_name, schema)
        col = a.c[column_name]
        date_col = func.timestamp(func.date(col))
        hour_col = (func.hour(col) / hours) * hours
        exp = (func.add_hours(date_col, hour_col)).label(label)
        return exp

    def query(self, table_name, schema,
              column_names=None,
              timestamp_col=None,
              start_ts=None,
              end_ts=None,
              entities=None,
              dimension=None
              ):
        '''
        Build a sqlalchemy query object for a table. You can further manipulate the query object using standard
        sqlalchemcy operations to do things like filter and join.
        
        Parameters
        ----------
        table_name : str or Table object
        column_names: list of strs
            Projection list
        timestamp_col: str
            Name of timestamp column in the table. Required for time filters.
        start_ts: datetime
            Retrieve data from this date
        end_ts: datetime
            Retrieve data up until date
        entities: list of strs
            Retrieve data for a list of deviceids
        dimension: str
            Table name for dimension table. Dimension table will be joined on deviceid.
        
        Returns
        -------
        tuple containing a sqlalchemy query object and a sqlalchemy table object
        '''

        self.start_session()
        table = self.get_table(table_name, schema)
        dim = None
        if dimension is not None:
            dim = self.get_table(table_name=dimension, schema=schema)

        if column_names is None:
            if dim is None:
                query_args = [table]
            else:
                query_args = [table]
                for col_name, col in list(dim.c.items()):
                    if col_name != 'deviceid':
                        query_args.append(col)
        else:
            query_args = []
            if isinstance(column_names, str):
                column_names = [column_names]
            for c in column_names:
                try:
                    query_args.append(table.c[c])
                except KeyError:
                    try:
                        query_args.append(dim.c[c])
                    except KeyError:
                        msg = 'Unable to find column %s in table or dimension for entity type %s' % (c, table_name)
                        raise KeyError(msg)

        query = self.session.query(*query_args)

        if dim is not None:
            query = query.join(dim, dim.c.deviceid == table.c.deviceid)

        if start_ts is not None:
            if timestamp_col is None:
                msg = 'No timestamp_col provided to query. Must provide a timestamp column if you have a date filter'
                raise ValueError(msg)
            query = query.filter(table.c[timestamp_col] >= start_ts)
        if end_ts is not None:
            if timestamp_col is None:
                msg = 'No timestamp_col provided to query. Must provide a timestamp column if you have a date filter'
                raise ValueError(msg)
            query = query.filter(table.c[timestamp_col] < end_ts)
        if entities is not None:
            query = query.filter(table.c.deviceid.in_(entities))

        return (query, table)

    def query_agg(self, table_name, schema, agg_dict,
                  agg_outputs=None,
                  groupby=None,
                  timestamp=None,
                  time_grain=None,
                  dimension=None,
                  start_ts=None,
                  end_ts=None,
                  entities=None):
        '''
        Pandas style aggregate function against db table
        
        Parameters
        ----------
        table_name: str
            Source table name
        schema: str
            Schema name where table is located
        agg_dict: dict
            Dictionary of aggregate functions keyed on column name, e.g. { "temp": "mean", "pressure":["min","max"]}
        timestamp: str
            Name of timestamp column in the table. Required for time filters.
        time_grain: str
            Time grain for aggregation may be day,month,year or a pandas frequency string
        start_ts: datetime
            Retrieve data from this date
        end_ts: datetime
            Retrieve data up until date
        entities: list of strs
            Retrieve data for a list of deviceids
        dimension: str
            Table name for dimension table. Dimension table will be joined on deviceid.
        '''

        table = self.get_table(table_name, schema)
        dim = None
        if dimension is not None:
            dim = self.get_table(table_name=dimension, schema=schema)
        # assemble list as a set of aggregates to project 

        if isinstance(groupby, str):
            groupby = [groupby]

        args = []
        metric_filter = []
        # aggregate dict is keyed on column - may contain a single aggregate function or a list of aggregation functions
        for col, aggs in agg_dict.items():
            if isinstance(aggs, str):
                args.append(self._aggregate_item(table=table, column_name=col, aggregate=aggs, alias_column=None,
                                                 dimension_table=dim, timestamp_col=timestamp))
            elif isinstance(aggs, list):
                for i, agg in enumerate(aggs):
                    try:
                        output = agg_outputs[col][i]
                    except (KeyError, IndexError):
                        output = '%s_%s' % (col, agg)
                        msg = 'No output item name specified for %s, %s. Using default.' % (col, agg)
                        logger.warning(msg)
                    else:
                        pass
                    args.append(self._aggregate_item(table=table, column_name=col, aggregate=agg, alias_column=output,
                                                     dimension_table=dim, timestamp_col=timestamp))
            else:
                msg = 'Aggregate dictionary is not in the correct form. Supply a single aggregate function as a ' \
                      'string or a list of strings.'
                raise ValueError(msg)
            metric_filter.append(self._is_not_null(table=table, dimension_table=dim, column=col))
        # assemble group by
        grp = []
        # attempt to push aggregates down to sql
        # for db aggregates that can't be pushed, do them in pandas
        pandas_aggregate = None
        if time_grain is not None:
            if timestamp is None:
                msg = 'You must supply a timestamp column when doing a time-based aggregate'
                raise ValueError(msg)
            if time_grain == timestamp:
                grp.append(table.c[timestamp].label(timestamp))
            elif time_grain.endswith('min'):
                minutes = int(time_grain[:-3])
                grp.append(self._ts_col_rounded_to_minutes(table_name, schema, timestamp, minutes, timestamp))
            elif time_grain.endswith('H'):
                hours = int(time_grain[:-1])
                grp.append(self._ts_col_rounded_to_hours(table_name, schema, timestamp, hours, timestamp))
            elif time_grain == 'day':
                grp.append(func.day(table.c[timestamp]).label(timestamp))
            elif time_grain == 'week':
                grp.append(func.this_week(table.c[timestamp]).label(timestamp))
            elif time_grain == 'month':
                grp.append(func.this_month(table.c[timestamp]).label(timestamp))
            elif time_grain == 'year':
                grp.append(func.this_year(table.c[timestamp]).label(timestamp))
            else:
                pandas_aggregate = time_grain
        if groupby is None:
            groupby = []
        for g in groupby:
            try:
                grp.append(table.c[g])
            except KeyError:
                if dimension is not None:
                    try:
                        grp.append(dim.c[g])
                    except KeyError:
                        msg = 'group by column %s not found in main table or dimension table' % g
                        raise ValueError(msg)
                else:
                    msg = 'group by column %s not found in main table and no dimension table specified' % g
                    raise KeyError(msg)
        args.extend(grp)

        self.start_session()
        if pandas_aggregate is None:
            query = self.session.query(*args).group_by(*grp)
            if dimension is not None:
                query = query.join(dim, dim.c.deviceid == table.c.deviceid)
        else:
            (query, table) = self.query(
                table_name=table_name,
                schema=schema,
                timestamp_col=timestamp,
                start_ts=start_ts,
                end_ts=end_ts,
                entities=entities,
                dimension=dimension
            )
        # filter out rows where all of the metrics are null
        # reduces volumes when dealing with sparse datasets
        # also essential when doing a query to get the first or last values as null values must be ignored
        query = query.filter(or_(*metric_filter))

        return (query, table, dim, pandas_aggregate, agg_dict)

    def query_column_aggregate(self, table_name, schema, column, aggregate,
                               start_ts=None,
                               end_ts=None,
                               entities=None):

        '''
        Perform a single aggregate operation against a table to return a scalar value
        
        Parameters
        ----------
        table_name: str
            Source table name
        schema: str
            Schema name where table is located
        column: str
            column name
        aggregate: str
            aggregate function
        start_ts: datetime
            Retrieve data from this date
        end_ts: datetime
            Retrieve data up until date
        entities: list of strs
            Retrieve data for a list of deviceids
        '''

        agg_dict = {column: aggregate}

        (query, table, dim, pandas_aggregate, agg_dict) = self.query_agg(
            agg_dict=agg_dict,
            table_name=table_name,
            schema=schema,
            groupby=None,
            time_grain=None,
            dimension=None,
            start_ts=start_ts,
            end_ts=end_ts,
            entities=entities
        )

        return (query, table)

    def query_time_agg(self,
                       table_name,
                       schema,
                       column,
                       regular_agg,
                       time_agg,
                       groupby=None,
                       timestamp=None,
                       time_grain=None,
                       dimension=None,
                       start_ts=None,
                       end_ts=None,
                       entities=None,
                       output_item=None):
        '''
        Build a query with separate aggregation functions for regular rollup and timestate rollup.
        '''

        if isinstance(groupby, str):
            groupby = [groupby]

        agg_dict = {column: regular_agg}

        # build query a aggregated on the regular dimension
        (query_a, table, dim, pandas_aggregate, agg_dict) = self.query_agg(
            agg_dict=agg_dict,
            table_name=table_name,
            schema=schema,
            groupby=groupby,
            time_grain=timestamp,
            timestamp=timestamp,
            dimension=dimension,
            start_ts=start_ts,
            end_ts=end_ts,
            entities=entities
        )

        if pandas_aggregate:
            raise ValueError(
                'Attempting to db time aggregation on a query cannot be pushed to the database. Perform the '
                'time aggregation in Pandas.')

        if time_agg == 'first':
            time_agg_dict = {timestamp: "min"}
        elif time_agg == 'last':
            time_agg_dict = {timestamp: "max"}
        else:
            msg = 'Invalid time aggregate %s. Use "first" or "last"' % time_agg
            raise ValueError(msg)

        # build query b aggregated
        (query_b, table, dim, pandas_aggregate, agg_dict) = self.query_agg(
            agg_dict=time_agg_dict,
            table_name=table_name,
            schema=schema,
            groupby=groupby,
            time_grain=time_grain,
            timestamp=timestamp,
            dimension=None,
            start_ts=start_ts,
            end_ts=end_ts,
            entities=entities
        )

        right_timestamp = '%s_%s' % (time_agg, timestamp)
        keys = [(timestamp, right_timestamp)]
        keys.extend(groupby)
        right_cols = {right_timestamp: right_timestamp,
                      timestamp: timestamp}
        query = self.subquery_join(query_a, query_b, *keys, **right_cols)

        return (query, table)

    def unregister_functions(self, function_names):
        '''
        Unregister functions by name. Accepts a list of function names.
        '''
        if not isinstance(function_names, list):
            function_names = [function_names]

        for f in function_names:
            payload = {
                'name': f
            }
            r = self.http_request(object_type='function', object_name=f, request='DELETE', payload=payload)
            try:
                msg = 'Function registration deletion status: %s' % (r.data.decode('utf-8'))
            except AttributeError:
                msg = 'Function registration deletion status: %s' % r
            logger.info(msg)

    def unregister_constants(self, constant_names):
        '''
        Unregister constants by name.
        '''

        if not isinstance(constant_names, list):
            constant_names = [constant_names]
        payload = []

        for f in constant_names:
            payload.append({'name': f, 'entityType': None})

            r = self.http_request(object_type='defaultConstants', object_name=f, request='DELETE', payload=payload)
            try:
                msg = 'Constants deletion status: %s' % (r.data.decode('utf-8'))
            except AttributeError:
                msg = 'Constants deletion status: %s' % r
            logger.info(msg)

    def write_frame(self, df,
                    table_name,
                    version_db_writes=False,
                    if_exists='append',
                    timestamp_col=None,
                    schema=None,
                    chunksize=None):
        '''
        Write a dataframe to a database table
        
        Parameters
        ---------------------
        df: data frame
            data frame that will be written to table
        table_name: str 
            table name to write to.
        version_db_writes : boolean (optional)
            Add separate version_date column to table. If not provided, will use default for instance / class
        if_exists : str (optional)
            What to do if table already exists. If not provided, will use default for instance / class
        chunksize : int
            batch size for writes
        Returns
        -----------
        numerical status. 1 for successful write.
            
        '''

        if chunksize is None:
            chunksize = self.write_chunk_size

        df = df.reset_index()
        # the column names id, timestamp and index are reserverd as level names. They are also reserved words
        # in db2 so we don't use them in db2 tables.
        # deviceid and evt_timestamp are used instead
        if 'deviceid' not in df.columns and 'id' in df.columns:
            df['deviceid'] = df['id']
            df = df[[x for x in df.columns if x != 'id']]
        if timestamp_col is not None and timestamp_col not in df.columns and '_timestamp' in df.columns:
            df[timestamp_col] = df['_timestamp']
            df = df[[x for x in df.columns if x != '_timestamp']]
        df = df[[x for x in df.columns if x != 'index']]
        if version_db_writes:
            df['version_date'] = dt.datetime.utcnow()
        if table_name is None:
            raise ValueError(
                'Function attempted to write data to a table. A name was not supplied. Specify an instance variable '
                'for out_table_name. Optionally include an out_table_prefix too')
        dtypes = {}
        # replace default mappings to clobs and booleans
        for c in list(df.columns):
            if is_string_dtype(df[c]):
                dtypes[c] = String(255)
            elif is_bool_dtype(df[c]):
                dtypes[c] = SmallInteger()
        cols = None
        if if_exists == 'append':
            # check table exists
            try:
                table = self.get_table(table_name, schema)
            except KeyError:
                pass
            else:
                cols = [column.key for column in table.columns]
                extra_cols = set([x for x in df.columns if x != 'index']) - set(cols)
                if len(extra_cols) > 0:
                    logger.warning(
                        'Dataframe includes column/s %s that are not present in the table. They will be ignored.' %
                        extra_cols)
                try:
                    df = df[cols]
                except KeyError:
                    raise KeyError('Dataframe does not have required columns %s' % cols)
        self.start_session()
        try:
            df.to_sql(name=table_name, con=self.connection, schema=schema,
                      if_exists=if_exists, index=False, chunksize=chunksize, dtype=dtypes)
        except:
            self.session.rollback()
            logger.info('Attempted write of %s data to table %s ' % (cols, table_name))
            raise
        finally:
            self.commit()
            logger.info('Wrote data to table %s ' % table_name)
        return 1


class BaseTable(object):
    is_table = True
    _entity_id = 'deviceid'
    _timestamp = 'evt_timestamp'

    def __init__(self, name, database, *args, **kw):
        as_keywords = ['_timestamp', '_timestamp_col', '_activities', '_freq', '_entity_id', '_df_index_entity_id',
                       '_tenant_id']
        self.name = name
        self.database = database
        # the keyword arguments may contain properties and sql alchemy dialect specific options
        # set them in child classes before calling super._init__()
        # self.set_params(**kw)
        # delete the designated AS metadata properties as sql alchemy will not understand them
        for k in as_keywords:
            try:
                del kw[k]
            except KeyError:
                pass
        kw['extend_existing'] = True

        self.schema = None
        try:
            self.schema = kw['schema']
            if self.schema is None:
                msg = "Schema passed in keyword 'schema' as None, using default schema"
                logger.debug(msg)
        except KeyError:
            try:
                self.schema = kw['_db_schema']
                if self.schema is None:
                    msg = "Schema passed in keyword '_db_schema' as None, using default schema"
                    logger.debug(msg)
            except KeyError:
                msg = 'No schema specified as **kw, using default for table %s' % self.name
                logger.warning(msg)


        self.table = Table(self.name, self.database.metadata, *args, **kw)
        self.id_col = Column(self._entity_id, String(50))

    def create(self):
        self.table.create()

    def get_column_names(self):
        """
        Get a list of columns names
        """
        return [column.key for column in self.table.columns]

    def insert(self, df, chunksize=None):
        """
        Insert a dataframe into table. Dataframe column names are expected to match table column names.
        """

        if chunksize is None:
            chunksize = self.database.write_chunk_size

        df = df.reset_index()
        cols = self.get_column_names()

        extra_cols = set([x for x in df.columns if x != 'index']) - set(cols)
        if len(extra_cols) > 0:
            logger.warning(
                'Dataframe includes column/s %s that are not present in the table. They will be ignored.' % extra_cols)

        dtypes = {}
        # replace default mappings to clobs and booleans
        for c in list(df.columns):
            if is_string_dtype(df[c]):
                dtypes[c] = String(255)
            elif is_bool_dtype(df[c]):
                dtypes[c] = SmallInteger()

        try:
            df = df[cols]
        except KeyError:
            msg = 'Dataframe does not have required columns %s. It has columns: %s and index: %s' % \
                  (cols, df.columns, df.index.names)
            raise KeyError(msg)
        self.database.start_session()
        try:
            df.to_sql(name=self.name, con=self.database.connection, schema=self.schema,
                      if_exists='append', index=False, chunksize=chunksize, dtype=dtypes)
        except:
            self.database.session.rollback()
            raise
        finally:
            self.database.session.close()

    def set_params(self, **params):
        '''
        Set parameters based using supplied dictionary
        '''
        for key, value in list(params.items()):
            setattr(self, key, value)
        return self

    def query(self):
        """
        Return a sql alchemy query object for the table. 
        """
        (q, table) = self.database.query(self.table)
        return (q, table)


class SystemLogTable(BaseTable):
    """
    A log table only has a timestamp as a predefined column
    """

    def __init__(self, name, database, *args, **kw):
        self.timestamp = Column(self._timestamp, DateTime)
        super().__init__(name, database, self.timestamp, *args, **kw)


class ActivityTable(BaseTable):
    """
    An activity table is a special class of table that iotfunctions understands to contain data containing activities
    performed using or on an entity. The table contains a device id, start date and end date of the activity and an
    activity code to indicate what type of activity was performed. The table can have any number of additional Column
    objects supplied as arguments. Also supply a keyword argument containing "activities" a list of activity codes
    contained in this table
    """

    def __init__(self, name, database, *args, **kw):
        self.set_params(**kw)
        self.id_col = Column(self._entity_id, String(50))
        self.start_date = Column('start_date', DateTime)
        self.end_date = Column('end_date', DateTime)
        self.activity = Column('activity', String(255))
        super().__init__(name, database, self.id_col, self.start_date, self.end_date, self.activity, *args, **kw)


class Dimension(BaseTable):
    """
    A dimension contains non time variant entity attributes. 
    """

    def __init__(self, name, database, *args, **kw):
        self.set_params(**kw)
        self.id_col = Column(self._entity_id, String(50))
        super().__init__(name, database, self.id_col,
                         *args, **kw)


class ResourceCalendarTable(BaseTable):
    """
    A resource calendar table is a special class of table that iotfunctions understands to contain data that can be
    used to understand what resource/s were assigned to an entity
    The table contains a device id, start date and end date and the resource_id. 
    Create a separte table for each different type of resource, e.g. operator, owner , company
    The table can have any number of additional Column objects supplied as arguments.
    """

    def __init__(self, name, database, *args, **kw):
        self.set_params(**kw)
        self.start_date = Column('start_date', DateTime)
        self.end_date = Column('end_date', DateTime)
        self.resource_id = Column('resource_id', String(255))
        self.id_col = Column(self._entity_id, String(50))
        super().__init__(name, database, self.id_col, self.start_date, self.end_date, self.resource_id, *args, **kw)


class TimeSeriesTable(BaseTable):
    """
    A time series table contains a timestamp and one or more metrics.
    """

    def __init__(self, name, database, *args, **kw):
        self.set_params(**kw)
        self.id_col = Column(self._entity_id, String(256))
        self.evt_timestamp = Column(self._timestamp, DateTime)
        self.device_type = Column('devicetype', String(64))
        self.logical_interface = Column('logicalinterface_id', String(64))
        self.event_type = Column('eventtype', String(64))
        self.format = Column('format', String(32))
        self.updated_timestamp = Column('updated_utc', DateTime)
        super().__init__(name, database, self.id_col, self.evt_timestamp,
                         self.device_type, self.logical_interface, self.event_type,
                         self.format,
                         self.updated_timestamp,
                         *args, **kw)


class SlowlyChangingDimension(BaseTable):
    """
    A slowly changing dimension table tracks changes to a property of an entitity over time
    The table contains a device id, start date and end date and the property 
    Create a separate table for each property, e.g. firmware_version, owner
    """

    def __init__(self, name, database, property_name, datatype, *args, **kw):
        self.set_params(**kw)
        self.start_date = Column('start_date', DateTime)
        self.end_date = Column('end_date', DateTime)
        self.property_name = Column(property_name, datatype)
        self.id_col = Column(self._entity_id, String(50))
        super().__init__(name, database, self.id_col, self.start_date, self.end_date, self.property_name, **kw)<|MERGE_RESOLUTION|>--- conflicted
+++ resolved
@@ -161,17 +161,10 @@
             as_api_key = credentials.get('as_api_key', None)
             as_api_token = credentials.get('as_api_token', None)
         else:
-<<<<<<< HEAD
             as_api_host = as_creds.get('asHost', None)
             as_api_key = as_creds.get('apiKey', None)
             as_api_token = as_creds.get('apiToken', None)
 
-=======
-            as_api_host = as_creds.get('asHost',None)
-            as_api_key = as_creds.get('apiKey',None)
-            as_api_token = as_creds.get('apiToken',None)
-        
->>>>>>> 726e6f2c
         try:
             if as_api_host is None:
                 as_api_host = os.environ.get('API_BASEURL')
